#!/usr/bin/env python
# -*- coding: utf-8 -*-

import mapnik
import sys
import os.path
from compare import compare, summary

defaults = {
    'sizes': [(500, 100)]
}

sizes_many_in_big_range = [(800, 100), (600, 100), (400, 100),
    (300, 100), (250, 100), (150, 100), (100, 100)]

sizes_few_square = [(800, 800), (600, 600), (400, 400), (200, 200)]
sizes_many_in_small_range = [(490, 100), (495, 100), (497, 100), (498, 100),
    (499, 100), (500, 100), (501, 100), (502, 100), (505, 100), (510, 100)]

default_text_box = mapnik.Box2d(-0.05, -0.01, 0.95, 0.01)

dirname = os.path.dirname(__file__)

files = [
    {'name': "list", 'sizes': sizes_many_in_big_range,'bbox':default_text_box},
    {'name': "simple", 'sizes': sizes_many_in_big_range,'bbox':default_text_box},
    {'name': "lines-1", 'sizes': sizes_few_square,'bbox':default_text_box},
    {'name': "lines-2", 'sizes': sizes_few_square,'bbox':default_text_box},
    {'name': "lines-3", 'sizes': sizes_few_square,'bbox':default_text_box},
    {'name': "lines-4", 'sizes': sizes_few_square},
    {'name': "lines-5", 'sizes': sizes_few_square},
    {'name': "lines-6", 'sizes': sizes_few_square},
    {'name': "lines-shield", 'sizes': sizes_few_square,'bbox':default_text_box},
    {'name': "simple-E", 'bbox':mapnik.Box2d(-0.05, -0.01, 0.95, 0.01)},
    {'name': "simple-NE",'bbox':default_text_box},
    {'name': "simple-NW",'bbox':default_text_box},
    {'name': "simple-N",'bbox':default_text_box},
    {'name': "simple-SE",'bbox':default_text_box},
    {'name': "simple-SW",'bbox':default_text_box},
    {'name': "simple-S",'bbox':default_text_box},
    {'name': "simple-W",'bbox':default_text_box},
    {'name': "formatting-1",'bbox':default_text_box},
    {'name': "formatting-2",'bbox':default_text_box},
    {'name': "formatting-3",'bbox':default_text_box},
    {'name': "formatting-4",'bbox':default_text_box},
    {'name': "formatting", 'bbox':default_text_box},
    {'name': "expressionformat",'bbox':default_text_box},
    {'name': "shieldsymbolizer-1", 'sizes': sizes_many_in_small_range,'bbox':default_text_box},
    {'name': "rtl-point", 'sizes': [(200, 200)],'bbox':default_text_box},
    {'name': "jalign-auto", 'sizes': [(200, 200)],'bbox':default_text_box},
    {'name': "line-offset", 'sizes':[(900, 250)],'bbox': mapnik.Box2d(-5.192, 50.189, -5.174, 50.195)},
    {'name': "tiff-alpha-gdal", 'sizes':[(600,400)]},
    {'name': "tiff-alpha-raster", 'sizes':[(600,400)]},
<<<<<<< HEAD
    {'name': "shieldsymbolizer-2"},
    {'name': "shieldsymbolizer-3"},
    {'name': "shieldsymbolizer-4"},
    {'name': "orientation", 'sizes': [(800, 200)]},
    {'name': "hb-fontsets", 'sizes': [(800, 200)]},
    {'name': "charspacing", 'sizes': [(200, 400)]},
    {'name': "line_break", 'sizes': [(800, 800)]},
=======
    {'name': "tiff-alpha-gradient-gdal", 'sizes':[(600,400)]},
    {'name': "tiff-nodata-edge-gdal", 'sizes':[(600,400)]},
    {'name': "tiff-nodata-edge-raster", 'sizes':[(600,400)]},
>>>>>>> 4432b75f
    ]

def render(filename, width, height, bbox, quiet=False):
    if not quiet:
        print "Rendering style \"%s\" with size %dx%d ... \x1b[1;32m✓ \x1b[0m" % (filename, width, height)
        print "-"*80
    m = mapnik.Map(width, height)
    mapnik.load_map(m, os.path.join(dirname, "styles", "%s.xml" % filename), False)
    if bbox is not None:
        m.zoom_to_box(bbox)
    else:
        m.zoom_all()
    expected = os.path.join(dirname, "images", '%s-%d-reference.png' % (filename, width))
    if not os.path.exists('/tmp/mapnik-visual-images'):
        os.makedirs('/tmp/mapnik-visual-images')
    actual = os.path.join("/tmp/mapnik-visual-images", '%s-%d-agg.png' % (filename, width))
    mapnik.render_to_file(m, actual)
    diff = compare(actual, expected)
    if diff > 0:
        print "-"*80
        print '\x1b[33mError:\x1b[0m %u different pixels' % diff
        print "-"*80

    return m

if __name__ == "__main__":
    if '-q' in sys.argv:
       quiet = True
       sys.argv.remove('-q')
    else:
       quiet = False

    if len(sys.argv) <= 1:
        active = files
    elif len(sys.argv) == 2:
        active = [{"name": sys.argv[1], "sizes": sizes_few_square}]
    elif len(sys.argv) > 2:
        active = []
        if sys.argv[1] == "-s":
            name = sys.argv[2]
            for f in files:
                if f['name'] == name:
                    active.append(f)
        else:
            for name in sys.argv[1:]:
                active.append({"name": name})

    if 'osm' in mapnik.DatasourceCache.plugin_names():
        for f in active:
            config = dict(defaults)
            config.update(f)
            for size in config['sizes']:
                m = render(config['name'], size[0], size[1], config.get('bbox'), quiet=quiet)
            mapnik.save_map(m, os.path.join(dirname, 'xml_output', "%s-out.xml" % config['name']))

        summary(generate=False)<|MERGE_RESOLUTION|>--- conflicted
+++ resolved
@@ -51,7 +51,9 @@
     {'name': "line-offset", 'sizes':[(900, 250)],'bbox': mapnik.Box2d(-5.192, 50.189, -5.174, 50.195)},
     {'name': "tiff-alpha-gdal", 'sizes':[(600,400)]},
     {'name': "tiff-alpha-raster", 'sizes':[(600,400)]},
-<<<<<<< HEAD
+    {'name': "tiff-alpha-gradient-gdal", 'sizes':[(600,400)]},
+    {'name': "tiff-nodata-edge-gdal", 'sizes':[(600,400)]},
+    {'name': "tiff-nodata-edge-raster", 'sizes':[(600,400)]},
     {'name': "shieldsymbolizer-2"},
     {'name': "shieldsymbolizer-3"},
     {'name': "shieldsymbolizer-4"},
@@ -59,11 +61,6 @@
     {'name': "hb-fontsets", 'sizes': [(800, 200)]},
     {'name': "charspacing", 'sizes': [(200, 400)]},
     {'name': "line_break", 'sizes': [(800, 800)]},
-=======
-    {'name': "tiff-alpha-gradient-gdal", 'sizes':[(600,400)]},
-    {'name': "tiff-nodata-edge-gdal", 'sizes':[(600,400)]},
-    {'name': "tiff-nodata-edge-raster", 'sizes':[(600,400)]},
->>>>>>> 4432b75f
     ]
 
 def render(filename, width, height, bbox, quiet=False):
