/*****************************************************************************
 *
 * This file is part of Mapnik (c++ mapping toolkit)
 *
 * Copyright (C) 2011 Artem Pavlenko
 *
 * This library is free software; you can redistribute it and/or
 * modify it under the terms of the GNU Lesser General Public
 * License as published by the Free Software Foundation; either
 * version 2.1 of the License, or (at your option) any later version.
 *
 * This library is distributed in the hope that it will be useful,
 * but WITHOUT ANY WARRANTY; without even the implied warranty of
 * MERCHANTABILITY or FITNESS FOR A PARTICULAR PURPOSE.  See the GNU
 * Lesser General Public License for more details.
 *
 * You should have received a copy of the GNU Lesser General Public
 * License along with this library; if not, write to the Free Software
 * Foundation, Inc., 51 Franklin St, Fifth Floor, Boston, MA  02110-1301  USA
 *
 *****************************************************************************/

// mapnik
#include <mapnik/debug.hpp>
#include <mapnik/font_engine_freetype.hpp>
#include <mapnik/text_properties.hpp>
#include <mapnik/graphics.hpp>
#include <mapnik/value_types.hpp>

#if defined(GRID_RENDERER)
#include <mapnik/grid/grid.hpp>
#endif

#include <mapnik/text_path.hpp>
#include <mapnik/pixel_position.hpp>
#include <mapnik/font_util.hpp>
#include <mapnik/util/fs.hpp>

// boost
#include <boost/algorithm/string.hpp>
#include <boost/filesystem.hpp>
#include <boost/make_shared.hpp>

// stl
#include <sstream>
#include <algorithm>
#include <stdexcept>

// icu
#include <unicode/ubidi.h>
#include <unicode/ushape.h>
#include <unicode/schriter.h>
#include <unicode/uversion.h>

namespace mapnik
{


freetype_engine::freetype_engine() :
    library_(NULL)

{
    FT_Error error = FT_Init_FreeType( &library_ );
    if (error)
    {
        throw std::runtime_error("can not load FreeType2 library");
    }
}

freetype_engine::~freetype_engine()
{
    FT_Done_FreeType(library_);
}

bool freetype_engine::is_font_file(std::string const& file_name)
{
    // only accept files that will be matched by freetype2's `figurefiletype()`
    std::string fn = file_name;
    std::transform(fn.begin(), fn.end(), fn.begin(), ::tolower);
    return boost::algorithm::ends_with(fn,std::string(".ttf")) ||
        boost::algorithm::ends_with(fn,std::string(".otf")) ||
        boost::algorithm::ends_with(fn,std::string(".ttc")) ||
        boost::algorithm::ends_with(fn,std::string(".pfa")) ||
        boost::algorithm::ends_with(fn,std::string(".pfb")) ||
        boost::algorithm::ends_with(fn,std::string(".ttc")) ||
        // Plus OSX custom ext
        boost::algorithm::ends_with(fn,std::string(".dfont"));
}

bool freetype_engine::register_font(std::string const& file_name)
{
#ifdef MAPNIK_THREADSAFE
    mutex::scoped_lock lock(mutex_);
#endif
    FT_Library library = 0;
    FT_Error error = FT_Init_FreeType(&library);
    if (error)
    {
        throw std::runtime_error("Failed to initialize FreeType2 library");
    }

    FT_Face face = 0;
    int num_faces = 0;
    bool success = false;
    // some font files have multiple fonts in a file
    // the count is in the 'root' face library[0]
    // see the FT_FaceRec in freetype.h
    for ( int i = 0; face == 0 || i < num_faces; i++ ) {
        // if face is null then this is the first face
        error = FT_New_Face (library,file_name.c_str(),i,&face);
        if (error)
        {
            break;
        }
        // store num_faces locally, after FT_Done_Face it can not be accessed any more
        if (!num_faces)
            num_faces = face->num_faces;
        // some fonts can lack names, skip them
        // http://www.freetype.org/freetype2/docs/reference/ft2-base_interface.html#FT_FaceRec
        if (face->family_name && face->style_name)
        {
            std::string name = std::string(face->family_name) + " " + std::string(face->style_name);
            // skip fonts with leading . in the name
            if (!boost::algorithm::starts_with(name,"."))
            {
                name2file_.insert(std::make_pair(name, std::make_pair(i,file_name)));
                success = true;
            }
        }
        else
        {
            std::ostringstream s;
            s << "Warning: unable to load font file '" << file_name << "' ";
            if (!face->family_name && !face->style_name)
                s << "which lacks both a family name and style name";
            else if (face->family_name)
                s << "which reports a family name of '" << std::string(face->family_name) << "' and lacks a style name";
            else if (face->style_name)
                s << "which reports a style name of '" << std::string(face->style_name) << "' and lacks a family name";

            MAPNIK_LOG_ERROR(font_engine_freetype) << "register_font: " << s.str();
        }
    }
    if (face)
        FT_Done_Face(face);
    if (library)
        FT_Done_FreeType(library);
    return success;
}

bool freetype_engine::register_fonts(std::string const& dir, bool recurse)
{
    if (!mapnik::util::exists(dir))
    {
        return false;
    }
    if (!mapnik::util::is_directory(dir))
    {
        return mapnik::freetype_engine::register_font(dir);
    }
    bool success = false;
    try
    {
        boost::filesystem::directory_iterator end_itr;
        for (boost::filesystem::directory_iterator itr(dir); itr != end_itr; ++itr)
        {
    #if (BOOST_FILESYSTEM_VERSION == 3)
            std::string file_name = itr->path().string();
    #else // v2
            std::string file_name = itr->string();
    #endif
            if (boost::filesystem::is_directory(*itr) && recurse)
            {
                if (register_fonts(file_name, true))
                {
                    success = true;
                }
            }
            else
            {
    #if (BOOST_FILESYSTEM_VERSION == 3)
                std::string base_name = itr->path().filename().string();
    #else // v2
                std::string base_name = itr->filename();
    #endif
                if (!boost::algorithm::starts_with(base_name,".") &&
                    boost::filesystem::is_regular_file(file_name) &&
                    is_font_file(file_name))
                {
                    if (mapnik::freetype_engine::register_font(file_name))
                    {
                        success = true;
                    }
                }
            }
        }
    }
    catch (std::exception const& ex)
    {
        MAPNIK_LOG_ERROR(font_engine_freetype) << "register_fonts: " << ex.what();
    }
    return success;
}


std::vector<std::string> freetype_engine::face_names ()
{
    std::vector<std::string> names;
    std::map<std::string,std::pair<int,std::string> >::const_iterator itr;
    for (itr = name2file_.begin();itr!=name2file_.end();++itr)
    {
        names.push_back(itr->first);
    }
    return names;
}

std::map<std::string,std::pair<int,std::string> > const& freetype_engine::get_mapping()
{
    return name2file_;
}


face_ptr freetype_engine::create_face(std::string const& family_name)
{
    std::map<std::string, std::pair<int,std::string> >::const_iterator itr;
    itr = name2file_.find(family_name);
    if (itr != name2file_.end())
    {
        FT_Face face;

        std::map<std::string,std::string>::const_iterator mem_font_itr = memory_fonts_.find(itr->second.second);

        if (mem_font_itr != memory_fonts_.end()) // memory font
        {
            FT_Error error = FT_New_Memory_Face(library_,
                                                reinterpret_cast<FT_Byte const*>(mem_font_itr->second.c_str()),
                                                static_cast<FT_Long>(mem_font_itr->second.size()), // size
                                                itr->second.first, // face index
                                                &face);

            if (!error) return boost::make_shared<font_face>(face);
        }
        else
        {
            // load font into memory
#ifdef MAPNIK_THREADSAFE
            mutex::scoped_lock lock(mutex_);
#endif
            std::ifstream is(itr->second.second.c_str() , std::ios::binary);
            std::string buffer((std::istreambuf_iterator<char>(is)),
                               std::istreambuf_iterator<char>());
            std::pair<std::map<std::string,std::string>::iterator,bool> result
                = memory_fonts_.insert(std::make_pair(itr->second.second, buffer));

            FT_Error error = FT_New_Memory_Face (library_,
<<<<<<< HEAD
						 reinterpret_cast<FT_Byte const*>(result.first->second.c_str()),
=======
                                                 reinterpret_cast<FT_Byte const*>(result.first->second.c_str()),
>>>>>>> ee2378a6
                                                 static_cast<FT_Long>(buffer.size()),
                                                 itr->second.first,
                                                 &face);
            if (!error) return boost::make_shared<font_face>(face);
            else
            {
                // we can't load font, erase it.
                memory_fonts_.erase(result.first);
            }
        }
    }
    return face_ptr();
}

stroker_ptr freetype_engine::create_stroker()
{
    FT_Stroker s;
    FT_Error error = FT_Stroker_New(library_, &s);
    if (!error)
    {
        return boost::make_shared<stroker>(s);
    }
    return stroker_ptr();
}

void font_face_set::add(face_ptr face)
{
    faces_.push_back(face);
    dimension_cache_.clear(); //Make sure we don't use old cached data
}

font_face_set::size_type font_face_set::size() const
{
    return faces_.size();
}

glyph_ptr font_face_set::get_glyph(unsigned c) const
{
    for ( face_ptr const& face : faces_)
    {
        FT_UInt g = face->get_char(c);
        if (g) return boost::make_shared<font_glyph>(face, g);
    }

    // Final fallback to empty square if nothing better in any font
    return boost::make_shared<font_glyph>(*faces_.begin(), 0);
}

char_info font_face_set::character_dimensions(unsigned int c)
{
    //Check if char is already in cache
    typedef std::map<unsigned, char_info>::const_iterator iterator_type;
    iterator_type itr = dimension_cache_.find(c);
    if (itr != dimension_cache_.end())
    {
        return itr->second;
    }

    FT_Matrix matrix;
    FT_Vector pen;
    FT_Error  error;

    pen.x = 0;
    pen.y = 0;

    FT_BBox glyph_bbox;
    FT_Glyph image;

    glyph_ptr glyph = get_glyph(c);
    FT_Face face = glyph->get_face()->get_face();

    matrix.xx = (FT_Fixed)( 1 * 0x10000L );
    matrix.xy = (FT_Fixed)( 0 * 0x10000L );
    matrix.yx = (FT_Fixed)( 0 * 0x10000L );
    matrix.yy = (FT_Fixed)( 1 * 0x10000L );

    FT_Set_Transform(face, &matrix, &pen);

    error = FT_Load_Glyph (face, glyph->get_index(), FT_LOAD_NO_HINTING);
    if ( error )
        return char_info();

    error = FT_Get_Glyph(face->glyph, &image);
    if ( error )
        return char_info();

    FT_Glyph_Get_CBox(image, ft_glyph_bbox_pixels, &glyph_bbox);
    FT_Done_Glyph(image);

    unsigned tempx = face->glyph->advance.x >> 6;

    char_info dim(c, tempx, glyph_bbox.yMax, glyph_bbox.yMin, face->size->metrics.height/64.0);
    dimension_cache_.insert(std::make_pair(c, dim));
    return dim;
}


void font_face_set::get_string_info(string_info & info, mapnik::value_unicode_string const& ustr, char_properties *format)
{
    double avg_height = character_dimensions('X').height();
    UErrorCode err = U_ZERO_ERROR;
    mapnik::value_unicode_string reordered;
    mapnik::value_unicode_string shaped;

    int32_t length = ustr.length();

    UBiDi *bidi = ubidi_openSized(length, 0, &err);
    ubidi_setPara(bidi, ustr.getBuffer(), length, UBIDI_DEFAULT_LTR, 0, &err);

    ubidi_writeReordered(bidi, reordered.getBuffer(length),
                         length, UBIDI_DO_MIRRORING, &err);

    reordered.releaseBuffer(length);

    u_shapeArabic(reordered.getBuffer(), length,
                  shaped.getBuffer(length), length,
                  U_SHAPE_LETTERS_SHAPE | U_SHAPE_LENGTH_FIXED_SPACES_NEAR |
                  U_SHAPE_TEXT_DIRECTION_VISUAL_LTR, &err);

    shaped.releaseBuffer(length);

    if (U_SUCCESS(err)) {
        U_NAMESPACE_QUALIFIER StringCharacterIterator iter(shaped);
        for (iter.setToStart(); iter.hasNext();) {
            UChar ch = iter.nextPostInc();
            char_info char_dim = character_dimensions(ch);
            char_dim.format = format;
            char_dim.avg_height = avg_height;
            info.add_info(char_dim);
        }
    }


#if (U_ICU_VERSION_MAJOR_NUM*100 + U_ICU_VERSION_MINOR_NUM >= 406)
    if (ubidi_getBaseDirection(ustr.getBuffer(), length) == UBIDI_RTL)
    {
        info.set_rtl(true);
    }
#endif

    ubidi_close(bidi);
}

void font_face_set::set_pixel_sizes(unsigned size)
{
    for ( face_ptr const& face : faces_)
    {
        face->set_pixel_sizes(size);
    }
}

void font_face_set::set_character_sizes(double size)
{
    for ( face_ptr const& face : faces_)
    {
        face->set_character_sizes(size);
    }
}


template <typename T>
void composite_bitmap(T & pixmap,
                      FT_Bitmap *bitmap,
                      unsigned rgba,
                      int x,
                      int y,
                      double opacity,
                      composite_mode_e comp_op)
{
    int x_max=x+bitmap->width;
    int y_max=y+bitmap->rows;
    int i,p,j,q;

    for (i=x,p=0;i<x_max;++i,++p)
    {
        for (j=y,q=0;j<y_max;++j,++q)
        {
            unsigned gray=bitmap->buffer[q*bitmap->width+p];
            if (gray)
            {
                pixmap.composite_pixel(comp_op, i, j, rgba, gray, opacity);
            }
        }
    }
}

template <typename T>
void render_halo(T & pixmap,
                 FT_Bitmap *bitmap,
                 unsigned rgba,
                 int x1,
                 int y1,
                 double halo_radius,
                 double opacity,
                 composite_mode_e comp_op)
{
    int width = bitmap->width;
    int height = bitmap->rows;
    int x, y;
    if (halo_radius < 1.0)
    {
        for (x=0; x < width; x++)
        {
            for (y=0; y < height; y++)
            {
                int gray = bitmap->buffer[y*bitmap->width+x];
                if (gray)
                {
                    pixmap.composite_pixel(comp_op, x+x1-1, y+y1-1, rgba, gray*halo_radius*halo_radius, opacity);
                    pixmap.composite_pixel(comp_op, x+x1,   y+y1-1, rgba, gray*halo_radius, opacity);
                    pixmap.composite_pixel(comp_op, x+x1+1, y+y1-1, rgba, gray*halo_radius*halo_radius, opacity);

                    pixmap.composite_pixel(comp_op, x+x1-1, y+y1,   rgba, gray*halo_radius, opacity);
                    pixmap.composite_pixel(comp_op, x+x1,   y+y1,   rgba, gray, opacity);
                    pixmap.composite_pixel(comp_op, x+x1+1, y+y1,   rgba, gray*halo_radius, opacity);

                    pixmap.composite_pixel(comp_op, x+x1-1, y+y1+1, rgba, gray*halo_radius*halo_radius, opacity);
                    pixmap.composite_pixel(comp_op, x+x1,   y+y1+1, rgba, gray*halo_radius, opacity);
                    pixmap.composite_pixel(comp_op, x+x1+1, y+y1+1, rgba, gray*halo_radius*halo_radius, opacity);
                }
            }
        }
    } else {
        for (x=0; x < width; x++)
        {
            for (y=0; y < height; y++)
            {
                int gray = bitmap->buffer[y*bitmap->width+x];
                if (gray)
                {
                    for (int n=-halo_radius; n <=halo_radius; ++n)
                        for (int m=-halo_radius; m <= halo_radius; ++m)
                            pixmap.composite_pixel(comp_op, x+x1+m, y+y1+n, rgba, gray, opacity);
                }
            }
        }
    }
}

template <typename T>
void render_halo_id(T & pixmap,
                    FT_Bitmap *bitmap,
                    mapnik::value_integer feature_id,
                    int x1,
                    int y1,
                    int halo_radius)
{
    int width = bitmap->width;
    int height = bitmap->rows;
    int x, y;
    for (x=0; x < width; x++)
    {
        for (y=0; y < height; y++)
        {
            int gray = bitmap->buffer[y*bitmap->width+x];
            if (gray)
            {
                for (int n=-halo_radius; n <=halo_radius; ++n)
                    for (int m=-halo_radius; m <= halo_radius; ++m)
                        pixmap.setPixel(x+x1+m,y+y1+n,feature_id);
            }
        }
    }
}

template <typename T>
text_renderer<T>::text_renderer(pixmap_type & pixmap,
                                face_manager<freetype_engine> & font_manager,
                                halo_rasterizer_e rasterizer,
                                composite_mode_e comp_op,
                                double scale_factor)
    : pixmap_(pixmap),
      font_manager_(font_manager),
      rasterizer_(rasterizer),
      comp_op_(comp_op),
      scale_factor_(scale_factor) {}

template <typename T>
box2d<double> text_renderer<T>::prepare_glyphs(text_path const& path)
{
    //clear glyphs
    glyphs_.clear();

    FT_Matrix matrix;
    FT_Vector pen;
    FT_Error  error;

    FT_BBox bbox;
    bbox.xMin = bbox.yMin = 32000;  // Initialize these so we can tell if we
    bbox.xMax = bbox.yMax = -32000; // properly grew the bbox later

    for (int i = 0; i < path.num_nodes(); ++i)
    {
        char_info_ptr c;
        double x, y, angle;

        path.vertex(c, x, y, angle);

        // TODO Enable when we have support for setting verbosity
        // MAPNIK_LOG_DEBUG(font_engine_freetype) << "text_renderer: prepare_glyphs="
        //                                        << c << "," << x << "," << y << "," << angle;

        FT_BBox glyph_bbox;
        FT_Glyph image;

        pen.x = int(x * 64);
        pen.y = int(y * 64);

        face_set_ptr faces = font_manager_.get_face_set(c->format->face_name, c->format->fontset);
        faces->set_character_sizes(c->format->text_size*scale_factor_);

        glyph_ptr glyph = faces->get_glyph(unsigned(c->c));
        FT_Face face = glyph->get_face()->get_face();

        matrix.xx = (FT_Fixed)( std::cos( angle ) * 0x10000L );
        matrix.xy = (FT_Fixed)(-std::sin( angle ) * 0x10000L );
        matrix.yx = (FT_Fixed)( std::sin( angle ) * 0x10000L );
        matrix.yy = (FT_Fixed)( std::cos( angle ) * 0x10000L );

        FT_Set_Transform(face, &matrix, &pen);

        error = FT_Load_Glyph(face, glyph->get_index(), FT_LOAD_NO_HINTING);
        if ( error )
            continue;

        error = FT_Get_Glyph(face->glyph, &image);
        if ( error )
            continue;

        FT_Glyph_Get_CBox(image,ft_glyph_bbox_pixels, &glyph_bbox);
        if (glyph_bbox.xMin < bbox.xMin)
            bbox.xMin = glyph_bbox.xMin;
        if (glyph_bbox.yMin < bbox.yMin)
            bbox.yMin = glyph_bbox.yMin;
        if (glyph_bbox.xMax > bbox.xMax)
            bbox.xMax = glyph_bbox.xMax;
        if (glyph_bbox.yMax > bbox.yMax)
            bbox.yMax = glyph_bbox.yMax;

        // Check if we properly grew the bbox
        if ( bbox.xMin > bbox.xMax )
        {
            bbox.xMin = 0;
            bbox.yMin = 0;
            bbox.xMax = 0;
            bbox.yMax = 0;
        }

        // take ownership of the glyph
        glyphs_.push_back(new glyph_t(image, c->format));
    }

    return box2d<double>(bbox.xMin, bbox.yMin, bbox.xMax, bbox.yMax);
}

template <typename T>
void text_renderer<T>::render(pixel_position const& pos)
{
    FT_Error  error;
    FT_Vector start;
    unsigned height = pixmap_.height();

    start.x =  static_cast<FT_Pos>(pos.x * (1 << 6));
    start.y =  static_cast<FT_Pos>((height - pos.y) * (1 << 6));

    // now render transformed glyphs
    typename glyphs_t::iterator itr;
    for (itr = glyphs_.begin(); itr != glyphs_.end(); ++itr)
    {
        double halo_radius = itr->properties->halo_radius * scale_factor_;
        //make sure we've got reasonable values.
        if (halo_radius <= 0.0 || halo_radius > 1024.0) continue;
        FT_Glyph g;
        error = FT_Glyph_Copy(itr->image, &g);
        if (!error)
        {
            FT_Glyph_Transform(g,0,&start);
            if (rasterizer_ == HALO_RASTERIZER_FULL)
            {
                stroker_ptr stk = font_manager_.get_stroker();
                stk->init(halo_radius);
                FT_Glyph_Stroke(&g,stk->get(),1);
                error = FT_Glyph_To_Bitmap( &g,FT_RENDER_MODE_NORMAL,0,1);
                if (!error)
                {
                    FT_BitmapGlyph bit = (FT_BitmapGlyph)g;
                    composite_bitmap(pixmap_,
                                     &bit->bitmap,
                                     itr->properties->halo_fill.rgba(),
                                     bit->left,
                                     height - bit->top,
                                     itr->properties->text_opacity,
                                     comp_op_);
                }
            }
            else
            {
                error = FT_Glyph_To_Bitmap( &g,FT_RENDER_MODE_NORMAL,0,1);
                if (!error)
                {
                    FT_BitmapGlyph bit = (FT_BitmapGlyph)g;
                    render_halo(pixmap_,
                                &bit->bitmap,
                                itr->properties->halo_fill.rgba(),
                                bit->left,
                                height - bit->top,
                                halo_radius,
                                itr->properties->text_opacity,
                                comp_op_);
                }
            }
        }
        FT_Done_Glyph(g);
    }
    //render actual text
    for (itr = glyphs_.begin(); itr != glyphs_.end(); ++itr)
    {

        FT_Glyph_Transform(itr->image,0,&start);

        error = FT_Glyph_To_Bitmap( &(itr->image),FT_RENDER_MODE_NORMAL,0,1);
        if ( ! error )
        {

            FT_BitmapGlyph bit = (FT_BitmapGlyph)itr->image;
            composite_bitmap(pixmap_,
                             &bit->bitmap,
                             itr->properties->fill.rgba(),
                             bit->left,
                             height - bit->top,
                             itr->properties->text_opacity,
                             comp_op_
                );
        }
    }
}

#if defined(GRID_RENDERER)
template <typename T>
void text_renderer<T>::render_id(mapnik::value_integer feature_id,
                                 pixel_position const& pos)
{
    FT_Error  error;
    FT_Vector start;
    unsigned height = pixmap_.height();

    start.x =  static_cast<FT_Pos>(pos.x * (1 << 6));
    start.y =  static_cast<FT_Pos>((height - pos.y) * (1 << 6));

    // now render transformed glyphs
    typename glyphs_t::iterator itr;
    for (itr = glyphs_.begin(); itr != glyphs_.end(); ++itr)
    {
        FT_Glyph_Transform(itr->image,0,&start);
        error = FT_Glyph_To_Bitmap( &(itr->image),FT_RENDER_MODE_NORMAL,0,1);
        if ( ! error )
        {
            FT_BitmapGlyph bit = (FT_BitmapGlyph)itr->image;
            render_halo_id(pixmap_,
                           &bit->bitmap,
                           feature_id,
                           bit->left,
                           height - bit->top,
                           static_cast<int>(itr->properties->halo_radius));
        }
    }
}
#endif

#ifdef MAPNIK_THREADSAFE
boost::mutex freetype_engine::mutex_;
#endif
std::map<std::string,std::pair<int,std::string> > freetype_engine::name2file_;
std::map<std::string,std::string> freetype_engine::memory_fonts_;

template text_renderer<image_32>::text_renderer(image_32&,
                                                face_manager<freetype_engine>&,
                                                halo_rasterizer_e,
                                                composite_mode_e,
                                                double);
template box2d<double>text_renderer<image_32>::prepare_glyphs(text_path const&);
template void text_renderer<image_32>::render(pixel_position const&);
#if defined(GRID_RENDERER)
template void text_renderer<grid>::render_id(mapnik::value_integer,
                                             pixel_position const&);
template text_renderer<grid>::text_renderer(grid&,
                                            face_manager<freetype_engine>&,
                                            halo_rasterizer_e,
                                            composite_mode_e, double);
template box2d<double>text_renderer<grid>::prepare_glyphs(text_path const& );
#endif
}<|MERGE_RESOLUTION|>--- conflicted
+++ resolved
@@ -253,11 +253,7 @@
                 = memory_fonts_.insert(std::make_pair(itr->second.second, buffer));
 
             FT_Error error = FT_New_Memory_Face (library_,
-<<<<<<< HEAD
-						 reinterpret_cast<FT_Byte const*>(result.first->second.c_str()),
-=======
                                                  reinterpret_cast<FT_Byte const*>(result.first->second.c_str()),
->>>>>>> ee2378a6
                                                  static_cast<FT_Long>(buffer.size()),
                                                  itr->second.first,
                                                  &face);
