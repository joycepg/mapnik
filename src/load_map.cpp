/*****************************************************************************
 *
 * This file is part of Mapnik (c++ mapping toolkit)
 *
 * Copyright (C) 2011 Artem Pavlenko
 *
 * This library is free software; you can redistribute it and/or
 * modify it under the terms of the GNU Lesser General Public
 * License as published by the Free Software Foundation; either
 * version 2.1 of the License, or (at your option) any later version.
 *
 * This library is distributed in the hope that it will be useful,
 * but WITHOUT ANY WARRANTY; without even the implied warranty of
 * MERCHANTABILITY or FITNESS FOR A PARTICULAR PURPOSE.  See the GNU
 * Lesser General Public License for more details.
 *
 * You should have received a copy of the GNU Lesser General Public
 * License along with this library; if not, write to the Free Software
 * Foundation, Inc., 51 Franklin St, Fifth Floor, Boston, MA  02110-1301  USA
 *
 *****************************************************************************/

// mapnik
#include <mapnik/debug.hpp>
#include <mapnik/load_map.hpp>
#include <mapnik/xml_tree.hpp>
#include <mapnik/version.hpp>
#include <mapnik/image_compositing.hpp>
#include <mapnik/image_scaling.hpp>
#include <mapnik/color.hpp>
#include <mapnik/color_factory.hpp>
#include <mapnik/symbolizer.hpp>
#include <mapnik/symbolizer_utils.hpp>
#include <mapnik/gamma_method.hpp>
#include <mapnik/feature_type_style.hpp>
#include <mapnik/layer.hpp>
#include <mapnik/datasource_cache.hpp>
#include <mapnik/font_engine_freetype.hpp>
#include <mapnik/font_set.hpp>
#include <mapnik/xml_loader.hpp>
#include <mapnik/expression.hpp>
#include <mapnik/parse_path.hpp>
#include <mapnik/parse_transform.hpp>
#include <mapnik/raster_colorizer.hpp>
#include <mapnik/svg/svg_path_parser.hpp>
#include <mapnik/text/placements/registry.hpp>
#include <mapnik/text/placements/dummy.hpp>
#include <mapnik/rule.hpp>
#include <mapnik/config_error.hpp>
#include <mapnik/util/dasharray_parser.hpp>
#include <mapnik/util/conversions.hpp>
#include <mapnik/util/trim.hpp>
#include <mapnik/marker_cache.hpp>
#include <mapnik/noncopyable.hpp>
#include <mapnik/util/fs.hpp>
#include <mapnik/image_filter_types.hpp>
#include <mapnik/projection.hpp>
#include <mapnik/group/group_rule.hpp>
#include <mapnik/transform_expression.hpp>
#include <mapnik/evaluate_global_attributes.hpp>
#include <mapnik/boolean.hpp>

// boost
#include <boost/optional.hpp>
#include <boost/algorithm/string.hpp>
#include <boost/tokenizer.hpp>
#include <boost/property_tree/ptree.hpp>
#include <boost/property_tree/xml_parser.hpp>
#include <boost/static_assert.hpp>

// agg
#include "agg_trans_affine.h"

using boost::tokenizer;

namespace mapnik
{
using boost::optional;

constexpr unsigned name2int(const char *str, int off = 0)
{
    return !str[off] ? 5381 : (name2int(str, off+1)*33) ^ str[off];
}

class map_parser : mapnik::noncopyable
{
public:
    map_parser(bool strict, std::string const& filename = "") :
        strict_(strict),
        filename_(filename),
        font_manager_(font_engine_),
        xml_base_path_()
    {}

    void parse_map(Map & map, xml_node const& node, std::string const& base_path);
private:
    void parse_map_include(Map & map, xml_node const& node);
    void parse_style(Map & map, xml_node const& node);
    void parse_layer(Map & map, xml_node const& node);
    void parse_symbolizer_base(symbolizer_base &sym, xml_node const& node);
    void parse_fontset(Map & map, xml_node const & node);
    bool parse_font(font_set & fset, xml_node const& f);
    void parse_rule(feature_type_style & style, xml_node const & node);
    void parse_symbolizers(rule & rule, xml_node const & node);
    void parse_point_symbolizer(rule & rule, xml_node const& node);
    void parse_line_pattern_symbolizer(rule & rule, xml_node const& node);
    void parse_polygon_pattern_symbolizer(rule & rule, xml_node const& node);
    void parse_text_symbolizer(rule & rule, xml_node const& node);
    void parse_shield_symbolizer(rule & rule, xml_node const& node);
    void parse_line_symbolizer(rule & rule, xml_node const& node);
    void parse_polygon_symbolizer(rule & rule, xml_node const& node);
    void parse_building_symbolizer(rule & rule, xml_node const& node);
    void parse_raster_symbolizer(rule & rule, xml_node const& node);
    void parse_markers_symbolizer(rule & rule, xml_node const& node);
    void parse_group_symbolizer(rule &rule, xml_node const& node);
    void parse_debug_symbolizer(rule & rule, xml_node const& node);
    void parse_group_rule(group_symbolizer_properties &prop, xml_node const& node);
    void parse_simple_layout(group_symbolizer_properties &prop, xml_node const& node);
    void parse_pair_layout(group_symbolizer_properties &prop, xml_node const& node);
    bool parse_raster_colorizer(raster_colorizer_ptr const& rc, xml_node const& node);
    void parse_stroke(symbolizer_base & symbol, xml_node const& node);
    void ensure_font_face(std::string const& face_name);
    void find_unused_nodes(xml_node const& root);
    void find_unused_nodes_recursive(xml_node const& node, std::string & error_text);
    std::string ensure_relative_to_xml(boost::optional<std::string> const& opt_path);
    void ensure_exists(std::string const& file_path);
    boost::optional<color> get_opt_color_attr(boost::property_tree::ptree const& node,
                                              std::string const& name);

    bool strict_;
    std::string filename_;
    std::map<std::string,parameters> datasource_templates_;
    freetype_engine font_engine_;
    face_manager<freetype_engine> font_manager_;
    std::map<std::string,std::string> file_sources_;
    std::map<std::string,font_set> fontsets_;
    std::string xml_base_path_;
};

//#include <mapnik/internal/dump_xml.hpp>
void load_map(Map & map, std::string const& filename, bool strict, std::string base_path)
{
    // TODO - use xml encoding?
    xml_tree tree("utf8");
    tree.set_filename(filename);
    read_xml(filename, tree.root());
    map_parser parser(strict, filename);
    parser.parse_map(map, tree.root(), base_path);
    //dump_xml(tree.root());
}

void load_map_string(Map & map, std::string const& str, bool strict, std::string base_path)
{
    // TODO - use xml encoding?
    xml_tree tree("utf8");
    if (!base_path.empty())
    {
        read_xml_string(str, tree.root(), base_path); // accept base_path passed into function
    }
    else
    {
        read_xml_string(str, tree.root(), map.base_path()); // FIXME - this value is not fully known yet
    }
    map_parser parser(strict, base_path);
    parser.parse_map(map, tree.root(), base_path);
}

void map_parser::parse_map(Map & map, xml_node const& node, std::string const& base_path)
{
    try
    {
        xml_node const& map_node = node.get_child("Map");
        try
        {
            optional<std::string> base_path_from_xml = map_node.get_opt_attr<std::string>("base");
            if (!base_path.empty())
            {
                map.set_base_path(base_path);
            }
            else if (base_path_from_xml)
            {
                map.set_base_path(*base_path_from_xml);
            }
            else if (!filename_.empty())
            {
                map.set_base_path(mapnik::util::dirname(filename_));
            }
            xml_base_path_ = map.base_path();

            optional<color> bgcolor = map_node.get_opt_attr<color>("background-color");
            if (bgcolor)
            {
                map.set_background(*bgcolor);
            }

            optional<std::string> image_filename = map_node.get_opt_attr<std::string>("background-image");
            if (image_filename)
            {
                map.set_background_image(ensure_relative_to_xml(image_filename));
            }

            optional<std::string> comp_op_name = map_node.get_opt_attr<std::string>("background-image-comp-op");
            if (comp_op_name)
            {
                optional<composite_mode_e> comp_op = comp_op_from_string(*comp_op_name);
                if (comp_op)
                {
                    map.set_background_image_comp_op(*comp_op);
                }
                else
                {
                    throw config_error("failed to parse background-image-comp-op: '" + *comp_op_name + "'");
                }
            }

            optional<double> opacity = map_node.get_opt_attr<double>("background-image-opacity");
            if (opacity)
            {
                map.set_background_image_opacity(*opacity);
            }

            std::string srs = map_node.get_attr("srs", map.srs());
            try
            {
                // create throwaway projection object here to ensure it is valid
                projection proj(srs,true);
            }
            catch (std::exception const& ex)
            {
                throw mapnik::config_error(ex.what());
            }
            map.set_srs(srs);

            optional<unsigned> buffer_size = map_node.get_opt_attr<unsigned>("buffer-size");
            if (buffer_size)
            {
                map.set_buffer_size(*buffer_size);
            }

            optional<std::string> maximum_extent = map_node.get_opt_attr<std::string>("maximum-extent");
            if (maximum_extent)
            {
                box2d<double> box;
                if (box.from_string(*maximum_extent))
                {
                    map.set_maximum_extent(box);
                }
                else
                {
                    std::string s_err("failed to parse Map maximum-extent '");
                    s_err += *maximum_extent + "'";
                    if (strict_)
                    {
                        throw config_error(s_err);
                    }
                    else
                    {
                        MAPNIK_LOG_ERROR(load_map) << "map_parser: " << s_err;
                    }
                }
            }

            optional<std::string> font_directory = map_node.get_opt_attr<std::string>("font-directory");
            if (font_directory)
            {
                if (!freetype_engine::register_fonts(ensure_relative_to_xml(font_directory), false))
                {
                    if (strict_)
                    {
                        throw config_error(std::string("Failed to load fonts from: ") + *font_directory);
                    }
                }
            }

            optional<std::string> min_version_string = map_node.get_opt_attr<std::string>("minimum-version");

            if (min_version_string)
            {
                boost::char_separator<char> sep(".");
                boost::tokenizer<boost::char_separator<char> > tokens(*min_version_string, sep);
                unsigned i = 0;
                bool success = false;
                int n[3];
                for (auto const& beg : tokens)
                {
                    std::string item = mapnik::util::trim_copy(beg);
                    if (!mapnik::util::string2int(item,n[i]))
                    {
                        throw config_error(std::string("Invalid version string encountered: '")
                                           + beg + "' in '" + *min_version_string + "'");
                    }
                    if (i==2)
                    {
                        success = true;
                        break;
                    }
                    ++i;
                }
                if (success)
                {
                    int min_version = (n[0] * 100000) + (n[1] * 100) + (n[2]);
                    if (min_version > MAPNIK_VERSION)
                    {
                        throw config_error(std::string("This map uses features only present in Mapnik version ") + *min_version_string + " and newer");
                    }

                }

            }
        }
        catch (config_error const& ex)
        {
            ex.append_context(map_node);
            throw;
        }

        parse_map_include(map, map_node);
    }
    catch (node_not_found const&)
    {
        throw config_error("Not a map file. Node 'Map' not found.");
    }
    find_unused_nodes(node);
}

void map_parser::parse_map_include(Map & map, xml_node const& node)
{
    try
    {
        for (auto const& n : node)
        {
            if (n.is_text()) continue;
            if (n.is("Include"))
            {
                parse_map_include(map, n);
            }
            else if (n.is("Style"))
            {
                parse_style(map, n);
            }
            else if (n.is("Layer"))
            {
                parse_layer(map, n);
            }
            else if (n.is("FontSet"))
            {
                parse_fontset(map, n);
            }
            else if (n.is("FileSource"))
            {
                file_sources_[n.get_attr<std::string>("name")] = n.get_text();
            }
            else if (n.is("Datasource"))
            {
                std::string name = n.get_attr("name", std::string("Unnamed"));
                parameters params;
                for (auto const& p: n)
                {
                    if (p.is("Parameter"))
                    {
                        params[p.get_attr<std::string>("name")] = p.get_text();
                    }
                }
                datasource_templates_[std::move(name)] = std::move(params);
            }
            else if (n.is("Parameters"))
            {
                parameters & params = map.get_extra_parameters();
                for (auto const& p: n)
                {
                    if (p.is("Parameter"))
                    {
                        bool is_string = true;
                        boost::optional<std::string> type = p.get_opt_attr<std::string>("type");
                        if (type)
                        {
                            if (*type == "int")
                            {
                                is_string = false;
                                params[p.get_attr<std::string>("name")] = p.get_value<mapnik::value_integer>();
                            }
                            else if (*type == "float")
                            {
                                is_string = false;
                                params[p.get_attr<std::string>("name")] = p.get_value<mapnik::value_double>();
                            }
                        }
                        if (is_string)
                        {
                            params[p.get_attr<std::string>("name")] = p.get_text();
                        }
                    }
                }
            }
        }
    }
    catch (config_error const& ex)
    {
        ex.append_context(node);
        throw;
    }
}

void map_parser::parse_style(Map & map, xml_node const& node)
{
    std::string name("<missing name>");
    try
    {
        name = node.get_attr<std::string>("name");
        feature_type_style style;

        filter_mode_e filter_mode = node.get_attr<filter_mode_e>("filter-mode", FILTER_ALL);
        style.set_filter_mode(filter_mode);

        // compositing
        optional<std::string> comp_op_name = node.get_opt_attr<std::string>("comp-op");
        if (comp_op_name)
        {
            optional<composite_mode_e> comp_op = comp_op_from_string(*comp_op_name);
            if (comp_op)
            {
                style.set_comp_op(*comp_op);
            }
            else
            {
                throw config_error("failed to parse comp-op: '" + *comp_op_name + "'");
            }
        }

        optional<double> opacity = node.get_opt_attr<double>("opacity");
        if (opacity) style.set_opacity(*opacity);

        optional<mapnik::boolean_type> image_filters_inflate = node.get_opt_attr<mapnik::boolean_type>("image-filters-inflate");
        if (image_filters_inflate)
        {
            style.set_image_filters_inflate(*image_filters_inflate);
        }

        // image filters
        optional<std::string> filters = node.get_opt_attr<std::string>("image-filters");
        if (filters)
        {
            if (!parse_image_filters(*filters, style.image_filters())) {
                throw config_error("failed to parse image-filters: '" + *filters + "'");
            }
        }

        // direct image filters (applied directly on main image buffer
        // TODO : consider creating a separate XML node e.g
        // <ImageFilter name="myfilter" op="blur emboss"/>
        //
        optional<std::string> direct_filters = node.get_opt_attr<std::string>("direct-image-filters");
        if (direct_filters)
        {
            if (!parse_image_filters(*direct_filters, style.direct_image_filters())) {
                throw config_error("failed to parse direct-image-filters: '" + *direct_filters + "'");
            }
        }

        style.reserve(node.size());
        // rules
        for (auto const& rule_ : node)
        {
            if (rule_.is("Rule"))
            {
                parse_rule(style, rule_);
            }
        }
        map.insert_style(name, std::move(style));
    }
    catch (config_error const& ex)
    {
        ex.append_context(std::string("in style '") + name + "'", node);
        throw;
    }
}

void map_parser::parse_fontset(Map & map, xml_node const& node)
{
    std::string name("<missing name>");
    try
    {
        name = node.get_attr<std::string>("name");
        font_set fontset(name);
        bool success = false;
        for (auto const& n: node)
        {
            if (n.is("Font"))
            {
                if (parse_font(fontset, n))
                {
                    success = true;
                }
            }
        }

        // if not at least one face-name is valid
        if (!success)
        {
            throw mapnik::config_error("no valid fonts could be loaded");
        }

        // XXX Hack because map object isn't accessible by text_symbolizer
        // when it's parsed
        fontsets_.insert(std::make_pair(name, fontset));
        map.insert_fontset(name, std::move(fontset));
    }
    catch (config_error const& ex)
    {
        ex.append_context(std::string("in FontSet '") + name + "'", node);
        throw;
    }
}

bool map_parser::parse_font(font_set &fset, xml_node const& f)
{
    optional<std::string> face_name = f.get_opt_attr<std::string>("face-name");
    if (face_name)
    {
        face_ptr face = font_manager_.get_face(*face_name);
        if (face)
        {
            fset.add_face_name(*face_name);
            return true;
        }
        else if (strict_)
        {
            throw config_error("Failed to find font face '" +
                               *face_name + "'");
        }
    }
    else
    {
        throw config_error("Must have 'face-name' set", f);
    }
    return false;
}

void map_parser::parse_layer(Map & map, xml_node const& node)
{
    std::string name;
    try
    {
        name = node.get_attr("name", std::string("Unnamed"));

        // If no projection is given inherit from map
        std::string srs = node.get_attr("srs", map.srs());
        try
        {
            // create throwaway projection object here to ensure it is valid
            projection proj(srs,true);
        }
        catch (std::exception const& ex)
        {
            throw mapnik::config_error(ex.what());
        }
        layer lyr(name, srs);

        optional<mapnik::boolean_type> status = node.get_opt_attr<mapnik::boolean_type>("status");
        if (status)
        {
            lyr.set_active(* status);
        }

        optional<double> min_zoom = node.get_opt_attr<double>("minzoom");
        if (min_zoom)
        {
            lyr.set_min_zoom(* min_zoom);
        }


        optional<double> max_zoom = node.get_opt_attr<double>("maxzoom");
        if (max_zoom)
        {
            lyr.set_max_zoom(* max_zoom);
        }

        optional<mapnik::boolean_type> queryable = node.get_opt_attr<mapnik::boolean_type>("queryable");
        if (queryable)
        {
            lyr.set_queryable(* queryable);
        }

        optional<mapnik::boolean_type> clear_cache =
            node.get_opt_attr<mapnik::boolean_type>("clear-label-cache");
        if (clear_cache)
        {
            lyr.set_clear_label_cache(* clear_cache);
        }

        optional<mapnik::boolean_type> cache_features =
            node.get_opt_attr<mapnik::boolean_type>("cache-features");
        if (cache_features)
        {
            lyr.set_cache_features(* cache_features);
        }

        optional<std::string> group_by =
            node.get_opt_attr<std::string>("group-by");
        if (group_by)
        {
            lyr.set_group_by(* group_by);
        }

        optional<unsigned> buffer_size = node.get_opt_attr<unsigned>("buffer-size");
        if (buffer_size)
        {
            lyr.set_buffer_size(*buffer_size);
        }

        optional<std::string> maximum_extent = node.get_opt_attr<std::string>("maximum-extent");
        if (maximum_extent)
        {
            box2d<double> box;
            if (box.from_string(*maximum_extent))
            {
                lyr.set_maximum_extent(box);
            }
            else
            {
                std::string s_err("failed to parse Layer maximum-extent '");
                s_err += *maximum_extent + "' for '" + name + "'";
                if (strict_)
                {
                    throw config_error(s_err);
                }
                else
                {
                    MAPNIK_LOG_ERROR(load_map) << "map_parser: " << s_err;
                }
            }
        }

<<<<<<< HEAD
        optional<float> opacity = node.get_opt_attr<float>("opacity");
        if (opacity)
        {
            lyr.set_opacity(* opacity);
        }

        xml_node::const_iterator child = node.begin();
        xml_node::const_iterator end = node.end();

        for(; child != end; ++child)
=======
        for (auto const& child: node)
>>>>>>> 1fa31d5d
        {

            if (child.is("StyleName"))
            {
                std::string const& style_name = child.get_text();
                if (style_name.empty())
                {
                    std::string ss("StyleName is empty in Layer: '");
                    ss += lyr.name() + "'";
                    if (strict_)
                    {
                        throw config_error(ss);
                    }
                    else
                    {
                        MAPNIK_LOG_WARN(load_map) << "map_parser: " << ss;
                    }
                }
                else
                {
                    lyr.add_style(style_name);
                }
            }
            else if (child.is("Datasource"))
            {
                parameters params;
                optional<std::string> base = child.get_opt_attr<std::string>("base");
                if(base)
                {
                    std::map<std::string,parameters>::const_iterator base_itr = datasource_templates_.find(*base);
                    if (base_itr != datasource_templates_.end())
                    {
                        params = base_itr->second;
                    }
                    else
                    {
                        MAPNIK_LOG_ERROR(datasource) << "Datasource template '" << *base
                                                     << "' not found for layer '" << name << "'";
                    }
                }

                for (auto const& n : child)
                {
                    if (n.is("Parameter"))
                    {
                        params[n.get_attr<std::string>("name")] = n.get_text();
                    }
                }

                boost::optional<std::string> base_param = params.get<std::string>("base");
                boost::optional<std::string> file_param = params.get<std::string>("file");

                if (base_param)
                {
                    params["base"] = ensure_relative_to_xml(base_param);
                }

                else if (file_param)
                {
                    params["file"] = ensure_relative_to_xml(file_param);
                }

                //now we are ready to create datasource
                try
                {
                    std::shared_ptr<datasource> ds =
                        datasource_cache::instance().create(params);
                    lyr.set_datasource(ds);
                }
                catch (std::exception const& ex)
                {
                    throw config_error(ex.what());
                }
                catch (...)
                {
                    throw config_error("Unknown exception occured attempting to create datasoure for layer '" + lyr.name() + "'");
                }
            }
        }
        map.add_layer(std::move(lyr));
    }
    catch (config_error const& ex)
    {
        if (!name.empty())
        {
            ex.append_context(std::string(" encountered during parsing of layer '") + name + "'", node);
        }
        throw;
    }
}

void map_parser::parse_rule(feature_type_style & style, xml_node const& node)
{
    std::string name;
    try
    {
        name = node.get_attr("name", std::string());
        rule rule(name);

        xml_node const* child = node.get_opt_child("Filter");
        if (child)
        {
            rule.set_filter(child->get_value<expression_ptr>());
        }

        if (node.has_child("ElseFilter"))
        {
            rule.set_else(true);
        }

        if (node.has_child("AlsoFilter"))
        {
            rule.set_also(true);
        }

        child = node.get_opt_child("MinScaleDenominator");
        if (child)
        {
            rule.set_min_scale(child->get_value<double>());
        }

        child = node.get_opt_child("MaxScaleDenominator");
        if (child)
        {
            rule.set_max_scale(child->get_value<double>());
        }

        parse_symbolizers(rule, node);
        style.add_rule(std::move(rule));

    }
    catch (config_error const& ex)
    {
        if (!name.empty())
        {
            ex.append_context(std::string("in rule '") + name + "'", node);
        }
        throw;
    }
}

void map_parser::parse_symbolizers(rule & rule, xml_node const & node)
{
    rule.reserve(node.size());
    for (auto const& sym_node : node)
    {
        switch (name2int(sym_node.name().c_str()))
        {
        case name2int("PointSymbolizer"):
            parse_point_symbolizer(rule, sym_node);
            sym_node.set_processed(true);
            break;
        case name2int("LinePatternSymbolizer"):
            parse_line_pattern_symbolizer(rule, sym_node);
            sym_node.set_processed(true);
            break;
        case name2int("PolygonPatternSymbolizer"):
            parse_polygon_pattern_symbolizer(rule, sym_node);
            sym_node.set_processed(true);
            break;
        case name2int("TextSymbolizer"):
            parse_text_symbolizer(rule, sym_node);
            sym_node.set_processed(true);
            break;
        case name2int("ShieldSymbolizer"):
            parse_shield_symbolizer(rule, sym_node);
            sym_node.set_processed(true);
            break;
        case name2int("LineSymbolizer"):
            parse_line_symbolizer(rule, sym_node);
            sym_node.set_processed(true);
            break;
        case name2int("PolygonSymbolizer"):
            parse_polygon_symbolizer(rule, sym_node);
            sym_node.set_processed(true);
            break;
        case name2int("BuildingSymbolizer"):
            parse_building_symbolizer(rule, sym_node);
            sym_node.set_processed(true);
            break;
        case name2int("RasterSymbolizer"):
            parse_raster_symbolizer(rule, sym_node);
            sym_node.set_processed(true);
            break;
        case name2int("MarkersSymbolizer"):
            parse_markers_symbolizer(rule, sym_node);
            sym_node.set_processed(true);
            break;
        case name2int("GroupSymbolizer"):
            parse_group_symbolizer(rule, sym_node);
            sym_node.set_processed(true);
            break;
        case name2int("DebugSymbolizer"):
            parse_debug_symbolizer(rule, sym_node);
            sym_node.set_processed(true);
            break;
        default:
            break;
        }
    }
}

void map_parser::parse_symbolizer_base(symbolizer_base &sym, xml_node const& node)
{
    // comp-op
    set_symbolizer_property<symbolizer_base,composite_mode_e>(sym, keys::comp_op, node);
    // geometry transform
    set_symbolizer_property<symbolizer_base, transform_type>(sym, keys::geometry_transform, node);
    // clip
    set_symbolizer_property<symbolizer_base, boolean_type>(sym, keys::clip, node);
    // simplify algorithm
    set_symbolizer_property<symbolizer_base, simplify_algorithm_e>(sym, keys::simplify_algorithm, node);
    // simplify value
    set_symbolizer_property<symbolizer_base,double>(sym, keys::simplify_tolerance, node);
    // smooth value
    set_symbolizer_property<symbolizer_base,double>(sym, keys::smooth, node);
}

void map_parser::parse_point_symbolizer(rule & rule, xml_node const & node)
{
    try
    {
        optional<std::string> file = node.get_opt_attr<std::string>("file");
        optional<std::string> base = node.get_opt_attr<std::string>("base");
        optional<std::string> image_transform_wkt = node.get_opt_attr<std::string>("transform");

        point_symbolizer sym;
        parse_symbolizer_base(sym, node);
        // allow-overlap
        set_symbolizer_property<point_symbolizer,boolean_type>(sym, keys::allow_overlap, node);
        // opacity
        set_symbolizer_property<point_symbolizer,double>(sym, keys::opacity, node);
        // ignore-placement
        set_symbolizer_property<point_symbolizer,boolean_type>(sym, keys::ignore_placement, node);
        // point placement
        set_symbolizer_property<symbolizer_base,point_placement_enum>(sym, keys::point_placement_type, node);
        if (file && !file->empty())
        {
            if(base)
            {
                std::map<std::string,std::string>::const_iterator itr = file_sources_.find(*base);
                if (itr!=file_sources_.end())
                {
                    *file = itr->second + "/" + *file;
                }
            }

            *file = ensure_relative_to_xml(file);
            std::string filename = *file;
            ensure_exists(filename);
            put(sym, keys::file, parse_path(filename));
            set_symbolizer_property<symbolizer_base, transform_type>(sym, keys::image_transform, node);
        }

        rule.append(std::move(sym));
    }
    catch (config_error const& ex)
    {
        ex.append_context(node);
        throw;
    }
}

void map_parser::parse_markers_symbolizer(rule & rule, xml_node const& node)
{
    try
    {
        std::string filename("");
        optional<std::string> file = node.get_opt_attr<std::string>("file");
        optional<std::string> base = node.get_opt_attr<std::string>("base");

        if (file && !file->empty())
        {
            if (base)
            {
                std::map<std::string,std::string>::const_iterator itr = file_sources_.find(*base);
                if (itr!=file_sources_.end())
                {
                    *file = itr->second + "/" + *file;
                }
            }

            filename = ensure_relative_to_xml(file);
        }

        optional<std::string> marker_type = node.get_opt_attr<std::string>("marker-type");
        if (marker_type)
        {
            // TODO - revisit whether to officially deprecate marker-type
            // https://github.com/mapnik/mapnik/issues/1427
            //MAPNIK_LOG_WARN(markers_symbolizer) << "'marker-type' is deprecated and will be removed in Mapnik 3.x, use file='shape://<type>' to specify known svg shapes";
            // back compatibility with Mapnik 2.0.0
            if (!marker_type->empty() && filename.empty())
            {
                if (*marker_type == "ellipse")
                {
                    filename = marker_cache::instance().known_svg_prefix_ + "ellipse";
                }
                else if (*marker_type == "arrow")
                {
                    filename = marker_cache::instance().known_svg_prefix_ + "arrow";
                }
            }
        }

        markers_symbolizer sym;
        parse_symbolizer_base(sym, node);
        if (!filename.empty())
        {
            ensure_exists(filename);
            put(sym,keys::file, parse_path(filename));
        }

        // overall opacity to be applied to all paths
        set_symbolizer_property<markers_symbolizer,double>(sym, keys::opacity, node);
        // fill opacity
        set_symbolizer_property<markers_symbolizer,double>(sym, keys::fill_opacity, node);
        // transform
        set_symbolizer_property<symbolizer_base, transform_type>(sym, keys::image_transform, node);
        // fill
        set_symbolizer_property<markers_symbolizer,color>(sym, keys::fill, node);
        // spacing
        set_symbolizer_property<markers_symbolizer,double>(sym, keys::spacing, node);
        // max-error
        set_symbolizer_property<markers_symbolizer,double>(sym, keys::max_error, node);
        // allow-overlap
        set_symbolizer_property<markers_symbolizer,boolean_type>(sym, keys::allow_overlap, node);
        // ignore-placement
        set_symbolizer_property<markers_symbolizer,boolean_type>(sym, keys::ignore_placement, node);
        // width
        //set_symbolizer_property<markers_symbolizer,double>(sym, keys::width, node);
        // height
        //set_symbolizer_property<markers_symbolizer,double>(sym, keys::height, node);

        optional<expression_ptr> width = node.get_opt_attr<expression_ptr>("width");
        if (width) put(sym, keys::width, *width );

        optional<expression_ptr> height = node.get_opt_attr<expression_ptr>("height");
        if (height) put(sym, keys::height, *height);

        // stroke
        parse_stroke(sym,node);
        // marker placement
        set_symbolizer_property<markers_symbolizer,marker_placement_enum>(sym, keys::markers_placement_type, node);
        // multi-policy
        set_symbolizer_property<markers_symbolizer,marker_multi_policy_enum>(sym, keys::markers_multipolicy, node);

        rule.append(std::move(sym));
    }
    catch (config_error const& ex)
    {
        ex.append_context(node);
        throw;
    }
}

void map_parser::parse_line_pattern_symbolizer(rule & rule, xml_node const & node)
{
    try
    {
        std::string file = node.get_attr<std::string>("file");
        if (file.empty())
        {
            throw config_error("empty file attribute");
        }

        optional<std::string> base = node.get_opt_attr<std::string>("base");

        if(base)
        {
            std::map<std::string,std::string>::const_iterator itr = file_sources_.find(*base);
            if (itr!=file_sources_.end())
            {
                file = itr->second + "/" + file;
            }
        }

        file = ensure_relative_to_xml(file);
        ensure_exists(file);

        line_pattern_symbolizer symbol;
        parse_symbolizer_base(symbol, node);
        put(symbol, keys::file, parse_path(file));

        // offset value
        optional<double> offset = node.get_opt_attr<double>("offset");
        if (offset) put(symbol, keys::offset, *offset);

        rule.append(std::move(symbol));
    }
    catch (config_error const& ex)
    {
        ex.append_context(node);
        throw;
    }
}

void map_parser::parse_polygon_pattern_symbolizer(rule & rule,
                                                  xml_node const & node)
{
    try
    {
        std::string file = node.get_attr<std::string>("file");

        if (file.empty())
        {
            throw config_error("empty file attribute");
        }

        optional<std::string> base = node.get_opt_attr<std::string>("base");

        if(base)
        {
            std::map<std::string,std::string>::const_iterator itr = file_sources_.find(*base);
            if (itr!=file_sources_.end())
            {
                file = itr->second + "/" + file;
            }
        }

        file = ensure_relative_to_xml(file);
        ensure_exists(file);
        polygon_pattern_symbolizer symbol;
        parse_symbolizer_base(symbol, node);
        put(symbol, keys::file, parse_path(file));

        // pattern alignment
        optional<pattern_alignment_e> p_alignment = node.get_opt_attr<pattern_alignment_e>("alignment");
        if (p_alignment) put(symbol, keys::alignment, pattern_alignment_enum(*p_alignment));

        // opacity
        set_symbolizer_property<polygon_pattern_symbolizer,double>(symbol, keys::opacity, node);

        // gamma
        optional<double> gamma = node.get_opt_attr<double>("gamma");
        if (gamma)  put(symbol, keys::gamma, *gamma);

        // gamma method
        optional<gamma_method_e> gamma_method = node.get_opt_attr<gamma_method_e>("gamma-method");
        if (gamma_method) put(symbol, keys::gamma_method, gamma_method_enum(*gamma_method));

        rule.append(std::move(symbol));
    }
    catch (config_error const& ex)
    {
        ex.append_context(node);
        throw;
    }
}

void map_parser::parse_text_symbolizer(rule & rule, xml_node const& node)
{
    try
    {
        text_placements_ptr placements;
        optional<std::string> placement_type = node.get_opt_attr<std::string>("placement-type");
        if (placement_type)
        {
            placements = placements::registry::instance().from_xml(*placement_type, node, fontsets_);
        }
        else
        {
            placements = std::make_shared<text_placements_dummy>();
            placements->defaults.from_xml(node, fontsets_);
        }

        if (strict_ && !placements->defaults.format_defaults.fontset)
        {
            ensure_font_face(placements->defaults.format_defaults.face_name);
        }
        text_symbolizer sym;
        parse_symbolizer_base(sym, node);
        // placement finder
        put<text_placements_ptr>(sym, keys::text_placements_, placements);
        // halo-comp-op
        set_symbolizer_property<text_symbolizer,composite_mode_e>(sym, keys::halo_comp_op, node);
        // halo-rasterizer
        set_symbolizer_property<text_symbolizer, halo_rasterizer_enum>(sym, keys::halo_rasterizer, node);
        // halo-transform
        set_symbolizer_property<text_symbolizer, transform_type>(sym, keys::halo_transform, node);
        rule.append(std::move(sym));
    }
    catch (config_error const& ex)
    {
        ex.append_context(node);
        throw;
    }
}

void map_parser::parse_shield_symbolizer(rule & rule, xml_node const& node)
{
    try
    {
        text_placements_ptr placements;
        optional<std::string> placement_type = node.get_opt_attr<std::string>("placement-type");
        if (placement_type)
        {
            placements = placements::registry::instance().from_xml(*placement_type, node, fontsets_);
        } else {
            placements = std::make_shared<text_placements_dummy>();
        }
        placements->defaults.from_xml(node, fontsets_);
        if (strict_ &&
            !placements->defaults.format_defaults.fontset)
        {
            ensure_font_face(placements->defaults.format_defaults.face_name);
        }

        shield_symbolizer sym;
        parse_symbolizer_base(sym, node);
        put<text_placements_ptr>(sym, keys::text_placements_, placements);
        // transform
        set_symbolizer_property<symbolizer_base, transform_type>(sym, keys::image_transform, node);
        // shield displacements: shield-dx shield-dy
        set_symbolizer_property<symbolizer_base, double>(sym, keys::shield_dx, node);
        set_symbolizer_property<symbolizer_base, double>(sym, keys::shield_dy, node);

        //optional<double> shield_dx = node.get_opt_attr<double>("shield-dx");
        //if (shield_dx) put(shield_symbol, keys::shield_dx, *shield_dx);

        //optional<double> shield_dy = node.get_opt_attr<double>("shield-dy");
        //if (shield_dy) put(shield_symbol, keys::shield_dy, *shield_dy);

        // opacity
        set_symbolizer_property<shield_symbolizer,double>(sym, keys::opacity, node);

        // text-opacity
        set_symbolizer_property<shield_symbolizer,double>(sym, keys::text_opacity, node);

        // unlock_image
        optional<mapnik::boolean_type> unlock_image = node.get_opt_attr<mapnik::boolean_type>("unlock-image");
        if (unlock_image) put(sym, keys::unlock_image, *unlock_image);

        std::string file = node.get_attr<std::string>("file");
        if (file.empty())
        {
            throw config_error("empty file attribute");
        }

        optional<std::string> base = node.get_opt_attr<std::string>("base");
        if(base)
        {
            std::map<std::string,std::string>::const_iterator itr = file_sources_.find(*base);
            if (itr!=file_sources_.end())
            {
                file = itr->second + "/" + file;
            }
        }

        // no_text - removed property in 2.1.x that used to have a purpose
        // before you could provide an expression with an empty string
        optional<mapnik::boolean_type> no_text = node.get_opt_attr<mapnik::boolean_type>("no-text");
        if (no_text)
        {
            MAPNIK_LOG_ERROR(shield_symbolizer) << "'no-text' is deprecated and will be removed in Mapnik 3.x, to create a ShieldSymbolizer without text just provide an element like: \"<ShieldSymbolizer ... />' '</>\"";
            // FIXME
//            if (*no_text)
            //              put(shield_symbol, "no-text", set_name(parse_expression("' '"));
        }

        file = ensure_relative_to_xml(file);
        ensure_exists(file);
        put(sym, keys::file , parse_path(file));
        optional<halo_rasterizer_e> halo_rasterizer_ = node.get_opt_attr<halo_rasterizer_e>("halo-rasterizer");
        if (halo_rasterizer_) put(sym, keys::halo_rasterizer, halo_rasterizer_enum(*halo_rasterizer_));
        rule.append(std::move(sym));
    }
    catch (config_error const& ex)
    {
        ex.append_context(node);
        throw;
    }
}

void map_parser::parse_stroke(symbolizer_base & sym, xml_node const & node)
{
    // stroke
    set_symbolizer_property<symbolizer_base,color>(sym, keys::stroke, node);
    // stroke-width
    set_symbolizer_property<symbolizer_base,double>(sym, keys::stroke_width, node);
    // stroke-opacity
    set_symbolizer_property<symbolizer_base,double>(sym, keys::stroke_opacity, node);
    // stroke-linejoin
    set_symbolizer_property<symbolizer_base,line_join_enum>(sym, keys::stroke_linejoin, node);
    // stroke-linecap
    set_symbolizer_property<symbolizer_base,line_cap_enum>(sym, keys::stroke_linecap, node);
    // stroke-gamma
    set_symbolizer_property<symbolizer_base,double>(sym, keys::stroke_gamma, node);
    // stroke-gamma-method
    set_symbolizer_property<symbolizer_base,gamma_method_enum>(sym, keys::stroke_gamma_method, node);
    // stroke-dashoffset
    set_symbolizer_property<symbolizer_base,double>(sym, keys::stroke_dashoffset, node);
    // stroke-miterlimit
    set_symbolizer_property<symbolizer_base,double>(sym, keys::stroke_miterlimit, node);
    // stroke-dasharray
    optional<std::string> str = node.get_opt_attr<std::string>("stroke-dasharray");
    if (str)
    {
        std::vector<double> buf;
        if (util::parse_dasharray((*str).begin(),(*str).end(),buf))
        {
            if (!buf.empty())
            {
                size_t size = buf.size();
                if (size % 2 == 1)
                {
                    buf.insert(buf.end(),buf.begin(),buf.end());
                }

                dash_array dash;
                std::vector<double>::const_iterator pos = buf.begin();
                while (pos != buf.end())
                {
                    if (*pos > 0.0 || *(pos+1) > 0.0) // avoid both dash and gap eq 0.0
                    {
                        dash.emplace_back(*pos,*(pos + 1));
                    }
                    pos +=2;
                }
                if (dash.size() > 0)
                {
                    put(sym,keys::stroke_dasharray,dash);
                }
            }
        }
        else
        {
            throw config_error(std::string("Failed to parse dasharray ") +
                               "'. Expected a " +
                               "list of floats or 'none' but got '" + (*str) + "'");
        }
    }


}

void map_parser::parse_line_symbolizer(rule & rule, xml_node const & node)
{
    try
    {
        line_symbolizer sym;
        parse_symbolizer_base(sym, node);
        // stroke parameters
        parse_stroke(sym, node);
        // offset
        set_symbolizer_property<symbolizer_base,double>(sym, keys::offset, node);
        // rasterizer
        set_symbolizer_property<symbolizer_base,line_rasterizer_enum>(sym, keys::line_rasterizer, node);
        rule.append(std::move(sym));
    }
    catch (config_error const& ex)
    {
        ex.append_context(node);
        throw;
    }
}

void map_parser::parse_polygon_symbolizer(rule & rule, xml_node const & node)
{
    try
    {
        polygon_symbolizer sym;
        parse_symbolizer_base(sym, node);
        // fill
        set_symbolizer_property<symbolizer_base,color>(sym, keys::fill, node);
        // fill-opacity
        set_symbolizer_property<symbolizer_base,double>(sym, keys::fill_opacity, node);
        // gamma
        set_symbolizer_property<symbolizer_base,double>(sym, keys::gamma, node);
        // gamma method
        set_symbolizer_property<symbolizer_base,gamma_method_enum>(sym, keys::gamma_method, node);

        rule.append(std::move(sym));
    }
    catch (config_error const& ex)
    {
        ex.append_context(node);
        throw;
    }
}

void map_parser::parse_building_symbolizer(rule & rule, xml_node const & node)
{
    try
    {
        building_symbolizer building_sym;
        parse_symbolizer_base(building_sym, node);
        // fill
        set_symbolizer_property<building_symbolizer,color>(building_sym, keys::fill, node);
        // fill-opacity
        set_symbolizer_property<building_symbolizer,double>(building_sym, keys::fill_opacity, node);
        // height
        optional<expression_ptr> height = node.get_opt_attr<expression_ptr>("height");
        if (height) put(building_sym, keys::height, *height);
        rule.append(std::move(building_sym));
    }
    catch (config_error const& ex)
    {
        ex.append_context(node);
        throw;
    }
}

void map_parser::parse_raster_symbolizer(rule & rule, xml_node const & node)
{
    try
    {
        raster_symbolizer raster_sym;
        parse_symbolizer_base(raster_sym, node);
        // mode
        optional<std::string> mode = node.get_opt_attr<std::string>("mode");
        if (mode)
        {
            std::string mode_string = *mode;
            if (boost::algorithm::find_first(mode_string,"_"))
            {
                MAPNIK_LOG_ERROR(raster_symbolizer) << "'mode' values using \"_\" are deprecated and will be removed in Mapnik 3.x, use \"-\"instead";
                boost::algorithm::replace_all(mode_string,"_","-");
            }
            put(raster_sym, keys::mode, mode_string);
        }

        // scaling
        optional<std::string> scaling = node.get_opt_attr<std::string>("scaling");
        if (scaling)
        {
            std::string scaling_method = *scaling;
            if (scaling_method == "fast")
            {
                MAPNIK_LOG_ERROR(raster_symbolizer) << "'scaling' value of 'fast' is deprecated and will be removed in Mapnik 3.x, use 'near' with Mapnik >= 2.1.x";
                put(raster_sym, keys::scaling, SCALING_NEAR);
            }
            else
            {
                boost::optional<scaling_method_e> method = scaling_method_from_string(scaling_method);
                if (method)
                {
                    put(raster_sym, keys::scaling, *method);
                }
                else
                {
                    throw config_error("failed to parse 'scaling': '" + *scaling + "'");
                }
            }
        }

        // opacity
        optional<double> opacity = node.get_opt_attr<double>("opacity");
        if (opacity) put(raster_sym, keys::opacity, *opacity);

        // filter factor
        optional<double> filter_factor = node.get_opt_attr<double>("filter-factor");
        if (filter_factor) put(raster_sym, keys::filter_factor, *filter_factor);

        // mesh-size
        optional<unsigned> mesh_size = node.get_opt_attr<unsigned>("mesh-size");
        if (mesh_size) put<value_integer>(raster_sym, keys::mesh_size, *mesh_size);

        // premultiplied status of image
        optional<mapnik::boolean_type> premultiplied = node.get_opt_attr<mapnik::boolean_type>("premultiplied");
        if (premultiplied) put(raster_sym, keys::premultiplied, *premultiplied);

        bool found_colorizer = false;
        for ( auto const& css : node)
        {
            if (css.is("RasterColorizer"))
            {
                found_colorizer = true;
                raster_colorizer_ptr colorizer = std::make_shared<raster_colorizer>();
                put(raster_sym, keys::colorizer, colorizer);
                if (parse_raster_colorizer(colorizer, css))
                    put(raster_sym, keys::colorizer, colorizer);
            }
        }
        //look for properties one level up
        if (!found_colorizer)
        {
            raster_colorizer_ptr colorizer = std::make_shared<raster_colorizer>();
            if (parse_raster_colorizer(colorizer, node))
                put(raster_sym, keys::colorizer, colorizer);
        }
        rule.append(std::move(raster_sym));
    }
    catch (config_error const& ex)
    {
        ex.append_context(node);
        throw;
    }
}

void map_parser::parse_group_symbolizer(rule & rule, xml_node const & node)
{
    try
    {
        group_symbolizer symbol;
        parse_symbolizer_base(symbol, node);
        group_symbolizer_properties_ptr prop = std::make_shared<group_symbolizer_properties>();

        set_symbolizer_property<symbolizer_base, value_integer>(symbol, keys::num_columns, node);
        set_symbolizer_property<symbolizer_base, value_integer>(symbol, keys::start_column, node);
        set_symbolizer_property<symbolizer_base, expression_ptr>(symbol, keys::repeat_key, node);

        text_placements_ptr placements = std::make_shared<text_placements_dummy>();
        placements->defaults.text_properties_from_xml(node);
        put<text_placements_ptr>(symbol, keys::text_placements_, placements);

        size_t layout_count = 0;
        for (auto const& child_node : node)
        {
            if (child_node.is("GroupRule"))
            {
                parse_group_rule(*prop, child_node);
                child_node.set_processed(true);
            }
            else if (child_node.is("SimpleLayout"))
            {
                parse_simple_layout(*prop, child_node);
                child_node.set_processed(true);
                ++layout_count;
            }
            else if (child_node.is("PairLayout"))
            {
                parse_pair_layout(*prop, child_node);
                child_node.set_processed(true);
                ++layout_count;
            }
            if (layout_count > 1)
            {
                throw config_error("Provide only one layout for a GroupSymbolizer.");
            }
        }
        put(symbol, keys::group_properties, prop);
        rule.append(std::move(symbol));
    }
    catch (const config_error & ex)
    {
        ex.append_context(node);
        throw;
    }
}

void map_parser::parse_debug_symbolizer(rule & rule, xml_node const & node)
{
    debug_symbolizer symbol;
    parse_symbolizer_base(symbol, node);
    optional<debug_symbolizer_mode_e> mode = node.get_opt_attr<debug_symbolizer_mode_e>("mode");
    if (mode) put(symbol, keys::mode, debug_symbolizer_mode_enum(*mode));
    rule.append(std::move(symbol));
}

bool map_parser::parse_raster_colorizer(raster_colorizer_ptr const& rc,
                                        xml_node const& node)
{
    bool found_stops = false;
    try
    {
        // mode
        colorizer_mode default_mode =
            node.get_attr<colorizer_mode>("default-mode", COLORIZER_LINEAR);

        if(default_mode == COLORIZER_INHERIT)
        {
            throw config_error("RasterColorizer mode must not be INHERIT. ");
        }
        rc->set_default_mode(default_mode);

        // default colour
        optional<color> default_color = node.get_opt_attr<color>("default-color");
        if (default_color)
        {
            rc->set_default_color(*default_color);
        }


        // epsilon
        optional<float> eps = node.get_opt_attr<float>("epsilon");
        if (eps)
        {
            if(*eps < 0)
            {
                throw config_error("RasterColorizer epsilon must be > 0. ");
            }
            rc->set_epsilon(*eps);
        }

        float maximumValue = -std::numeric_limits<float>::max();
        for (auto const& n : node)
        {
            if (n.is("stop"))
            {
                found_stops = true;
                // colour is optional.
                optional<color> stopcolor = n.get_opt_attr<color>("color");
                if (!stopcolor)
                {
                    *stopcolor = *default_color;
                }

                // mode default to INHERIT
                colorizer_mode mode = n.get_attr<colorizer_mode>("mode", COLORIZER_INHERIT);

                // value is required, and it must be bigger than the previous
                optional<float> value = n.get_opt_attr<float>("value");

                if(!value)
                {
                    throw config_error("stop tag missing value");
                }

                if(value < maximumValue)
                {
                    throw config_error("stop tag values must be in ascending order");
                }
                maximumValue = *value;

                optional<std::string> label = n.get_opt_attr<std::string>("label");

                //append the stop
                colorizer_stop tmpStop;
                tmpStop.set_color(*stopcolor);
                tmpStop.set_mode(mode);
                tmpStop.set_value(*value);
                if (label)
                {
                    tmpStop.set_label(*label);
                }

                rc->add_stop(tmpStop);
            }
        }
    }
    catch (config_error const& ex)
    {
        ex.append_context(node);
        throw;
    }
    return found_stops;
}

void map_parser::parse_group_rule(group_symbolizer_properties & prop, xml_node const & node)
{
    try
    {
        rule fake_rule;
        expression_ptr filter, repeat_key;

        xml_node const *filter_child = node.get_opt_child("Filter"),
                       *rptkey_child = node.get_opt_child("RepeatKey");

        if (filter_child)
        {
            filter = filter_child->get_value<expression_ptr>();
        }
        else
        {
            filter = std::make_shared<mapnik::expr_node>(true);
        }

        if (rptkey_child)
        {
            repeat_key = rptkey_child->get_value<expression_ptr>();
        }

        group_rule_ptr rule = std::make_shared<group_rule>(filter, repeat_key);

        parse_symbolizers(fake_rule, node);

        for (auto const& sym : fake_rule)
        {
           rule->append(sym);
        }

        prop.add_rule(rule);
     }
     catch (const config_error & ex)
     {
         ex.append_context(node);
         throw;
     }
}

void map_parser::parse_simple_layout(group_symbolizer_properties & prop, xml_node const & node)
{
    simple_row_layout layout;

    optional<double> item_margin = node.get_opt_attr<double>("item-margin");
    if (item_margin) layout.set_item_margin(*item_margin);

    prop.set_layout(std::move(layout));
}

void map_parser::parse_pair_layout(group_symbolizer_properties & prop, xml_node const & node)
{
    pair_layout layout;

    optional<double> item_margin = node.get_opt_attr<double>("item-margin");
    if (item_margin) layout.set_item_margin(*item_margin);

    optional<double> max_difference = node.get_opt_attr<double>("max-difference");
    if (max_difference) layout.set_max_difference(*max_difference);

    prop.set_layout(std::move(layout));
}

void map_parser::ensure_font_face(std::string const& face_name)
{
    if (! font_manager_.get_face(face_name))
    {
        throw config_error("Failed to find font face '" +
                           face_name + "'");
    }
}

std::string map_parser::ensure_relative_to_xml(boost::optional<std::string> const& opt_path)
{
    if (marker_cache::instance().is_uri(*opt_path))
        return *opt_path;

    if (!xml_base_path_.empty())
    {
        std::string starting_path = *opt_path;
        if (mapnik::util::is_relative(starting_path))
        {
            return mapnik::util::make_absolute(starting_path,xml_base_path_);
        }
    }
    return *opt_path;
}

void map_parser::ensure_exists(std::string const& file_path)
{
    if (marker_cache::instance().is_uri(file_path))
        return;
    // validate that the filename exists if it is not a dynamic PathExpression
    if (!boost::algorithm::find_first(file_path,"[") && !boost::algorithm::find_first(file_path,"]"))
    {
        if (!mapnik::util::exists(file_path))
        {
            throw mapnik::config_error("file could not be found: '" + file_path + "'");
        }
    }
}

void map_parser::find_unused_nodes(xml_node const& root)
{
    std::string error_message;
    find_unused_nodes_recursive(root, error_message);
    if (!error_message.empty())
    {
        std::string msg("Unable to process some data while parsing '" + filename_ + "':" + error_message);
        if (strict_)
        {
            throw config_error(msg);
        }
        else
        {
            MAPNIK_LOG_ERROR(load_map) << msg;
        }
    }
}

void map_parser::find_unused_nodes_recursive(xml_node const& node, std::string & error_message)
{
    if (!node.processed())
    {
        if (node.is_text())
        {
            error_message += "\n* text '" + node.text() + "'";
        }
        else
        {
            error_message += "\n* node '" + node.name() + "' at line " + node.line_to_string();
        }
        return; //All attributes and children are automatically unprocessed, too.
    }
    xml_node::attribute_map const& attrs = node.get_attributes();
    for (auto const& attr : attrs)
    {
        if (!attr.second.processed)
        {
            error_message += "\n* attribute '" + attr.first +
                "' with value '" + attr.second.value +
                "' at line " + node.line_to_string();
        }
    }

    for (auto const& child_node : node)
    {
        find_unused_nodes_recursive(child_node, error_message);
    }
}

} // end of namespace mapnik<|MERGE_RESOLUTION|>--- conflicted
+++ resolved
@@ -631,20 +631,13 @@
             }
         }
 
-<<<<<<< HEAD
         optional<float> opacity = node.get_opt_attr<float>("opacity");
         if (opacity)
         {
             lyr.set_opacity(* opacity);
         }
 
-        xml_node::const_iterator child = node.begin();
-        xml_node::const_iterator end = node.end();
-
-        for(; child != end; ++child)
-=======
         for (auto const& child: node)
->>>>>>> 1fa31d5d
         {
 
             if (child.is("StyleName"))
