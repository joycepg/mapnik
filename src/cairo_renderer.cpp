/*****************************************************************************
 *
 * This file is part of Mapnik (c++ mapping toolkit)
 *
 * Copyright (C) 2011 Artem Pavlenko
 *
 * This library is free software; you can redistribute it and/or
 * modify it under the terms of the GNU Lesser General Public
 * License as published by the Free Software Foundation; either
 * version 2.1 of the License, or (at your option) any later version.
 *
 * This library is distributed in the hope that it will be useful,
 * but WITHOUT ANY WARRANTY; without even the implied warranty of
 * MERCHANTABILITY or FITNESS FOR A PARTICULAR PURPOSE.  See the GNU
 * Lesser General Public License for more details.
 *
 * You should have received a copy of the GNU Lesser General Public
 * License along with this library; if not, write to the Free Software
 * Foundation, Inc., 51 Franklin St, Fifth Floor, Boston, MA  02110-1301  USA
 *
 *****************************************************************************/

#if defined(HAVE_CAIRO)

// mapnik
#include <mapnik/rule.hpp>
#include <mapnik/debug.hpp>
#include <mapnik/layer.hpp>
#include <mapnik/raster.hpp>
#include <mapnik/feature.hpp>
#include <mapnik/proj_transform.hpp>
#include <mapnik/feature_type_style.hpp>
#include <mapnik/cairo_renderer.hpp>
#include <mapnik/cairo_context.hpp>
#include <mapnik/image_util.hpp>
#include <mapnik/unicode.hpp>
#include <mapnik/markers_placement.hpp>
#include <mapnik/parse_path.hpp>
#include <mapnik/marker.hpp>
#include <mapnik/marker_cache.hpp>
#include <mapnik/font_set.hpp>
#include <mapnik/parse_path.hpp>
#include <mapnik/map.hpp>
#include <mapnik/svg/svg_path_adapter.hpp>
#include <mapnik/svg/svg_path_attributes.hpp>
#include <mapnik/segment.hpp>
#include <mapnik/text/symbolizer_helpers.hpp>
#include <mapnik/raster_colorizer.hpp>
#include <mapnik/expression_evaluator.hpp>
#include <mapnik/warp.hpp>
#include <mapnik/config.hpp>
#include <mapnik/vertex_converters.hpp>
#include <mapnik/marker_helpers.hpp>
#include <mapnik/noncopyable.hpp>
#include <mapnik/pixel_position.hpp>

// mapnik symbolizer generics
#include <mapnik/renderer_common/process_building_symbolizer.hpp>
#include <mapnik/renderer_common/process_point_symbolizer.hpp>
#include <mapnik/renderer_common/process_raster_symbolizer.hpp>
#include <mapnik/renderer_common/process_markers_symbolizer.hpp>
#include <mapnik/renderer_common/process_polygon_symbolizer.hpp>

// cairo
#include <cairo.h>
#include <cairo-ft.h>
#include <cairo-version.h>

// boost
#include <boost/math/special_functions/round.hpp>

// agg
#include "agg_conv_clip_polyline.h"
#include "agg_conv_clip_polygon.h"
#include "agg_conv_smooth_poly1.h"
#include "agg_rendering_buffer.h"
#include "agg_pixfmt_rgba.h"

// markers
#include "agg_path_storage.h"
#include "agg_ellipse.h"

// stl
#include <deque>
#include <cmath>

namespace mapnik
{

struct cairo_save_restore
{
    cairo_save_restore(cairo_context & context)
        : context_(context)
    {
        context_.save();
    }
    ~cairo_save_restore()
    {
        context_.restore();
    }
    cairo_context & context_;
};

cairo_renderer_base::cairo_renderer_base(Map const& m,
                                         cairo_ptr const& cairo,
                                         double scale_factor,
                                         unsigned offset_x,
                                         unsigned offset_y)
    : m_(m),
      context_(cairo),
      common_(m, offset_x, offset_y, m.width(), m.height(), scale_factor),
      face_manager_(common_.shared_font_engine_)
{
    setup(m);
}

cairo_renderer_base::cairo_renderer_base(Map const& m,
                                         request const& req,
                                         cairo_ptr const& cairo,
                                         double scale_factor,
                                         unsigned offset_x,
                                         unsigned offset_y)
    : m_(m),
      context_(cairo),
      common_(req, offset_x, offset_y, req.width(), req.height(), scale_factor),
      face_manager_(common_.shared_font_engine_)
{
    setup(m);
}

cairo_renderer_base::cairo_renderer_base(Map const& m,
                                         cairo_ptr const& cairo,
                                         std::shared_ptr<label_collision_detector4> detector,
                                         double scale_factor,
                                         unsigned offset_x,
                                         unsigned offset_y)
    : m_(m),
      context_(cairo),
      common_(m, offset_x, offset_y, m.width(), m.height(), scale_factor, detector),
      face_manager_(common_.shared_font_engine_)
{
    MAPNIK_LOG_DEBUG(cairo_renderer) << "cairo_renderer_base: Scale=" << m.scale();
}

template <>
cairo_renderer<cairo_ptr>::cairo_renderer(Map const& m, cairo_ptr const& cairo, double scale_factor, unsigned offset_x, unsigned offset_y)
    : feature_style_processor<cairo_renderer>(m,scale_factor),
      cairo_renderer_base(m,cairo,scale_factor,offset_x,offset_y) {}

template <>
cairo_renderer<cairo_surface_ptr>::cairo_renderer(Map const& m, cairo_surface_ptr const& surface, double scale_factor, unsigned offset_x, unsigned offset_y)
    : feature_style_processor<cairo_renderer>(m,scale_factor),
      cairo_renderer_base(m,create_context(surface),scale_factor,offset_x,offset_y) {}

template <>
cairo_renderer<cairo_ptr>::cairo_renderer(Map const& m, request const& req, cairo_ptr const& cairo, double scale_factor, unsigned offset_x, unsigned offset_y)
    : feature_style_processor<cairo_renderer>(m,scale_factor),
      cairo_renderer_base(m,req,cairo,scale_factor,offset_x,offset_y) {}

template <>
cairo_renderer<cairo_surface_ptr>::cairo_renderer(Map const& m, request const& req, cairo_surface_ptr const& surface, double scale_factor, unsigned offset_x, unsigned offset_y)
    : feature_style_processor<cairo_renderer>(m,scale_factor),
      cairo_renderer_base(m,req, create_context(surface),scale_factor,offset_x,offset_y) {}

template <>
cairo_renderer<cairo_ptr>::cairo_renderer(Map const& m, cairo_ptr const& cairo, std::shared_ptr<label_collision_detector4> detector, double scale_factor, unsigned offset_x, unsigned offset_y)
    : feature_style_processor<cairo_renderer>(m,scale_factor),
      cairo_renderer_base(m,cairo,detector,scale_factor,offset_x,offset_y) {}

template <>
cairo_renderer<cairo_surface_ptr>::cairo_renderer(Map const& m, cairo_surface_ptr const& surface, std::shared_ptr<label_collision_detector4> detector, double scale_factor, unsigned offset_x, unsigned offset_y)
    : feature_style_processor<cairo_renderer>(m,scale_factor),
      cairo_renderer_base(m,create_context(surface),detector,scale_factor,offset_x,offset_y) {}

cairo_renderer_base::~cairo_renderer_base() {}

void cairo_renderer_base::setup(Map const& map)
{
    boost::optional<color> bg = m_.background();
    if (bg)
    {
        cairo_save_restore guard(context_);
        context_.set_color(*bg);
        context_.paint();
    }
    boost::optional<std::string> const& image_filename = map.background_image();
    if (image_filename)
    {
        // NOTE: marker_cache returns premultiplied image, if needed
        boost::optional<mapnik::marker_ptr> bg_marker = mapnik::marker_cache::instance().find(*image_filename,true);
        if (bg_marker && (*bg_marker)->is_bitmap())
        {
            mapnik::image_ptr bg_image = *(*bg_marker)->get_bitmap_data();
            int w = bg_image->width();
            int h = bg_image->height();
            if ( w > 0 && h > 0)
            {
                // repeat background-image both vertically and horizontally
                unsigned x_steps = unsigned(std::ceil(common_.width_/double(w)));
                unsigned y_steps = unsigned(std::ceil(common_.height_/double(h)));
                for (unsigned x=0;x<x_steps;++x)
                {
                    for (unsigned y=0;y<y_steps;++y)
                    {
                        agg::trans_affine matrix = agg::trans_affine_translation(
                                                       x*w,
                                                       y*h);
                        context_.add_image(matrix, *bg_image, 1.0f);
                    }
                }
            }
        }
    }
    MAPNIK_LOG_DEBUG(cairo_renderer) << "cairo_renderer_base: Scale=" << map.scale();
}

void cairo_renderer_base::start_map_processing(Map const& map)
{
    MAPNIK_LOG_DEBUG(cairo_renderer) << "cairo_renderer_base: Start map processing bbox=" << map.get_current_extent();
    box2d<double> bounds = common_.t_.forward(common_.t_.extent());
    context_.rectangle(bounds.minx(), bounds.miny(), bounds.maxx(), bounds.maxy());
    context_.clip();
}

template <>
void cairo_renderer<cairo_ptr>::end_map_processing(Map const& )
{
    MAPNIK_LOG_DEBUG(cairo_renderer) << "cairo_renderer_base: End map processing";
}

template <>
void cairo_renderer<cairo_surface_ptr>::end_map_processing(Map const& )
{
    MAPNIK_LOG_DEBUG(cairo_renderer) << "cairo_renderer_base: End map processing";

    context_.show_page();
}

void cairo_renderer_base::start_layer_processing(layer const& lay, box2d<double> const& query_extent)
{
    MAPNIK_LOG_DEBUG(cairo_renderer) << "cairo_renderer_base: Start processing layer=" << lay.name() ;
    MAPNIK_LOG_DEBUG(cairo_renderer) << "cairo_renderer_base: -- datasource=" << lay.datasource().get();
    MAPNIK_LOG_DEBUG(cairo_renderer) << "cairo_renderer_base: -- query_extent=" << query_extent;

    if (lay.clear_label_cache())
    {
        common_.detector_->clear();
    }
    common_.query_extent_ = query_extent;
}

void cairo_renderer_base::end_layer_processing(layer const&)
{
    MAPNIK_LOG_DEBUG(cairo_renderer) << "cairo_renderer_base: End layer processing";
}

void cairo_renderer_base::start_style_processing(feature_type_style const& st)
{
    MAPNIK_LOG_DEBUG(cairo_renderer) << "cairo_renderer:start style processing";
}

void cairo_renderer_base::end_style_processing(feature_type_style const& st)
{
    MAPNIK_LOG_DEBUG(cairo_renderer) << "cairo_renderer:end style processing";
}

void cairo_renderer_base::process(polygon_symbolizer const& sym,
                                  mapnik::feature_impl & feature,
                                  proj_transform const& prj_trans)
{
<<<<<<< HEAD
=======
    cairo_save_restore guard(context_);
    context_.set_operator(sym.comp_op());
    context_.set_color(sym.get_fill(), sym.get_opacity());

    agg::trans_affine tr;
    evaluate_transform(tr, feature, sym.get_transform(), scale_factor_);

>>>>>>> ca9b0fcc
    typedef boost::mpl::vector<clip_poly_tag,transform_tag,affine_transform_tag,simplify_tag,smooth_tag> conv_types;
    typedef vertex_converter<box2d<double>, cairo_context, polygon_symbolizer,
                             CoordTransform, proj_transform, agg::trans_affine,
                             conv_types, feature_impl> vertex_converter_type;

    cairo_save_restore guard(context_);
    composite_mode_e comp_op = get<composite_mode_e>(sym, keys::comp_op, feature, src_over);
    context_.set_operator(comp_op);

    render_polygon_symbolizer<vertex_converter_type>(
        sym, feature, prj_trans, common_, common_.query_extent_, context_,
        [&](color const &fill, double opacity) {
            context_.set_color(fill, opacity);
            // fill polygon
            context_.set_fill_rule(CAIRO_FILL_RULE_EVEN_ODD);
            context_.fill();
        });
}

void cairo_renderer_base::process(building_symbolizer const& sym,
                                  mapnik::feature_impl & feature,
                                  proj_transform const& prj_trans)
{
    typedef coord_transform<CoordTransform,geometry_type> path_type;
    cairo_save_restore guard(context_);
    composite_mode_e comp_op = get<composite_mode_e>(sym, keys::comp_op, feature, src_over);
    mapnik::color fill = get<mapnik::color>(sym, keys::fill, feature);
    double opacity = get<double>(sym, keys::fill_opacity, feature, 1.0);
    double height = get<double>(sym, keys::height, feature, 0.0);

    context_.set_operator(comp_op);

    render_building_symbolizer(
        feature, height,
        [&](geometry_type &faces) {
            path_type faces_path(common_.t_, faces, prj_trans);
            context_.set_color(fill.red()  * 0.8 / 255.0, fill.green() * 0.8 / 255.0,
                               fill.blue() * 0.8 / 255.0, fill.alpha() * opacity / 255.0);
            context_.add_path(faces_path);
            context_.fill();
        },
        [&](geometry_type &frame) {
            path_type path(common_.t_, frame, prj_trans);
            context_.set_color(fill.red()  * 0.8 / 255.0, fill.green() * 0.8/255.0,
                              fill.blue() * 0.8 / 255.0, fill.alpha() * opacity / 255.0);
            context_.set_line_width(common_.scale_factor_);
            context_.add_path(path);
            context_.stroke();
        },
        [&](geometry_type &roof) {
            path_type roof_path(common_.t_, roof, prj_trans);
            context_.set_color(fill, opacity);
            context_.add_path(roof_path);
            context_.fill();
        });
}

void cairo_renderer_base::process(line_symbolizer const& sym,
                                  mapnik::feature_impl & feature,
                                  proj_transform const& prj_trans)
{
    typedef boost::mpl::vector<clip_line_tag, transform_tag,
                               offset_transform_tag, affine_transform_tag,
                               simplify_tag, smooth_tag, dash_tag, stroke_tag> conv_types;
    cairo_save_restore guard(context_);
    composite_mode_e comp_op = get<composite_mode_e>(sym, keys::comp_op, feature, src_over);
    auto geom_transform = get_optional<transform_type>(sym, keys::geometry_transform);
    bool clip = get<bool>(sym, keys::clip, feature, true);
    double offset = get<double>(sym, keys::offset, feature, 0.0);
    double simplify_tolerance = get<double>(sym, keys::simplify_tolerance, feature, 0.0);
    double smooth = get<double>(sym, keys::smooth, feature, 0.0);

    mapnik::color stroke = get<mapnik::color>(sym, keys::stroke, feature, mapnik::color(0,0,0));
    double stroke_opacity = get<double>(sym, keys::stroke_opacity, feature, 1.0);
    line_join_enum stroke_join = get<line_join_enum>(sym, keys::stroke_linejoin, MITER_JOIN);
    line_cap_enum stroke_cap = get<line_cap_enum>(sym, keys::stroke_linecap, BUTT_CAP);
    auto dash = get_optional<dash_array>(sym, keys::stroke_dasharray);
    double miterlimit = get<double>(sym, keys::stroke_miterlimit, feature, 4.0);
    double width = get<double>(sym, keys::stroke_width, feature, 1.0);


    context_.set_operator(comp_op);
    context_.set_color(stroke, stroke_opacity);
    context_.set_line_join(stroke_join);
    context_.set_line_cap(stroke_cap);
    context_.set_miter_limit(miterlimit);
    context_.set_line_width(width * common_.scale_factor_);
    if (dash)
    {
        context_.set_dash(*dash, common_.scale_factor_);
    }

    agg::trans_affine tr;
<<<<<<< HEAD
    if (geom_transform) { evaluate_transform(tr, feature, *geom_transform); }
=======
    evaluate_transform(tr, feature, sym.get_transform(), scale_factor_);
>>>>>>> ca9b0fcc

    box2d<double> clipping_extent = common_.query_extent_;
    if (clip)
    {
        double padding = (double)(common_.query_extent_.width()/common_.width_);
        double half_stroke = width/2.0;
        if (half_stroke > 1)
            padding *= half_stroke;
        if (std::fabs(offset) > 0)
            padding *= std::fabs(offset) * 1.2;
        padding *= common_.scale_factor_;
        clipping_extent.pad(padding);
    }
    vertex_converter<box2d<double>, cairo_context, line_symbolizer,
                     CoordTransform, proj_transform, agg::trans_affine, conv_types, feature_impl>
        converter(clipping_extent,context_,sym,common_.t_,prj_trans,tr,feature,common_.scale_factor_);

    if (clip) converter.set<clip_line_tag>(); // optional clip (default: true)
    converter.set<transform_tag>(); // always transform
    if (std::fabs(offset) > 0.0) converter.set<offset_transform_tag>(); // parallel offset
    converter.set<affine_transform_tag>(); // optional affine transform
    if (simplify_tolerance > 0.0) converter.set<simplify_tag>(); // optional simplify converter
    if (smooth > 0.0) converter.set<smooth_tag>(); // optional smooth converter

    for (geometry_type & geom : feature.paths())
    {
        if (geom.size() > 1)
        {
            converter.apply(geom);
        }
    }
    // stroke
    context_.set_fill_rule(CAIRO_FILL_RULE_WINDING);
    context_.stroke();
}

void cairo_renderer_base::render_box(box2d<double> const& b)
{
    cairo_save_restore guard(context_);
    context_.move_to(b.minx(), b.miny());
    context_.line_to(b.minx(), b.maxy());
    context_.line_to(b.maxx(), b.maxy());
    context_.line_to(b.maxx(), b.miny());
    context_.close_path();
    context_.stroke();
}

void render_vector_marker(cairo_context & context, pixel_position const& pos, mapnik::svg_storage_type & vmarker,
                          agg::pod_bvector<svg::path_attributes> const & attributes,
                          agg::trans_affine const& tr, double opacity, bool recenter)
{
    using namespace mapnik::svg;
    box2d<double> bbox = vmarker.bounding_box();

    agg::trans_affine mtx = tr;

    if (recenter)
    {
        coord<double,2> c = bbox.center();
        mtx = agg::trans_affine_translation(-c.x,-c.y);
        mtx *= tr;
        mtx.translate(pos.x, pos.y);
    }

    agg::trans_affine transform;

    for(unsigned i = 0; i < attributes.size(); ++i)
    {
        mapnik::svg::path_attributes const& attr = attributes[i];
        if (!attr.visibility_flag)
            continue;
        cairo_save_restore guard(context);
        transform = attr.transform;
        transform *= mtx;

        // TODO - this 'is_valid' check is not used in the AGG renderer and also
        // appears to lead to bogus results with
        // tests/data/good_maps/markers_symbolizer_lines_file.xml
        if (/*transform.is_valid() && */ !transform.is_identity())
        {
            double m[6];
            transform.store_to(m);
            cairo_matrix_t matrix;
            cairo_matrix_init(&matrix,m[0],m[1],m[2],m[3],m[4],m[5]);
            context.transform(matrix);
        }

        vertex_stl_adapter<svg_path_storage> stl_storage(vmarker.source());
        svg_path_adapter svg_path(stl_storage);

        if (attr.fill_flag || attr.fill_gradient.get_gradient_type() != NO_GRADIENT)
        {
            context.add_agg_path(svg_path,attr.index);
            if (attr.even_odd_flag)
            {
                context.set_fill_rule(CAIRO_FILL_RULE_EVEN_ODD);
            }
            else
            {
                context.set_fill_rule(CAIRO_FILL_RULE_WINDING);
            }
            if(attr.fill_gradient.get_gradient_type() != NO_GRADIENT)
            {
                cairo_gradient g(attr.fill_gradient,attr.fill_opacity * attr.opacity * opacity);

                context.set_gradient(g,bbox);
                context.fill();
            }
            else if(attr.fill_flag)
            {
                double fill_opacity = attr.fill_opacity * attr.opacity * opacity * attr.fill_color.opacity();
                context.set_color(attr.fill_color.r/255.0,attr.fill_color.g/255.0,
                                  attr.fill_color.b/255.0, fill_opacity);
                context.fill();
            }
        }

        if (attr.stroke_gradient.get_gradient_type() != NO_GRADIENT || attr.stroke_flag)
        {
            context.add_agg_path(svg_path,attr.index);
            if(attr.stroke_gradient.get_gradient_type() != NO_GRADIENT)
            {
                context.set_line_width(attr.stroke_width);
                context.set_line_cap(line_cap_enum(attr.line_cap));
                context.set_line_join(line_join_enum(attr.line_join));
                context.set_miter_limit(attr.miter_limit);
                cairo_gradient g(attr.stroke_gradient,attr.fill_opacity * attr.opacity * opacity);
                context.set_gradient(g,bbox);
                context.stroke();
            }
            else if (attr.stroke_flag)
            {
                double stroke_opacity = attr.stroke_opacity * attr.opacity * opacity * attr.stroke_color.opacity();
                context.set_color(attr.stroke_color.r/255.0,attr.stroke_color.g/255.0,
                                  attr.stroke_color.b/255.0, stroke_opacity);
                context.set_line_width(attr.stroke_width);
                context.set_line_cap(line_cap_enum(attr.line_cap));
                context.set_line_join(line_join_enum(attr.line_join));
                context.set_miter_limit(attr.miter_limit);
                context.stroke();
            }
        }
    }
}


void cairo_renderer_base::render_marker(pixel_position const& pos,
                                        marker const& marker,
                                        agg::trans_affine const& tr,
                                        double opacity,
                                        bool recenter)

{
    cairo_save_restore guard(context_);
    if (marker.is_vector())
    {
        mapnik::svg_path_ptr vmarker = *marker.get_vector_data();
        if (vmarker)
        {
            agg::trans_affine marker_tr = tr;
            marker_tr *=agg::trans_affine_scaling(common_.scale_factor_);
            agg::pod_bvector<svg::path_attributes> const & attributes = vmarker->attributes();
            render_vector_marker(context_, pos, *vmarker, attributes, marker_tr, opacity, recenter);
        }
    }
    else if (marker.is_bitmap())
    {
        double width = (*marker.get_bitmap_data())->width();
        double height = (*marker.get_bitmap_data())->height();
        double cx = 0.5 * width;
        double cy = 0.5 * height;
        agg::trans_affine marker_tr;
        marker_tr *= agg::trans_affine_translation(-cx,-cy);
        marker_tr *= tr;
        marker_tr *= agg::trans_affine_scaling(common_.scale_factor_);
        marker_tr *= agg::trans_affine_translation(pos.x,pos.y);
        context_.add_image(marker_tr, **marker.get_bitmap_data(), opacity);
    }
}

void cairo_renderer_base::process(point_symbolizer const& sym,
                                  mapnik::feature_impl & feature,
                                  proj_transform const& prj_trans)
{
    composite_mode_e comp_op = get<composite_mode_e>(sym, keys::comp_op, feature, src_over);

    cairo_save_restore guard(context_);
    context_.set_operator(comp_op);

    render_point_symbolizer(
        sym, feature, prj_trans, common_,
        [&](pixel_position const& pos, marker const& marker, 
            agg::trans_affine const& tr, double opacity) {
            render_marker(pos, marker, tr, opacity);
        });
}

void cairo_renderer_base::process(shield_symbolizer const& sym,
                                  mapnik::feature_impl & feature,
                                  proj_transform const& prj_trans)
{
    text_symbolizer_helper helper(
            sym, feature, prj_trans,
            common_.width_, common_.height_,
            common_.scale_factor_,
            common_.t_, common_.font_manager_, *common_.detector_,
            common_.query_extent_);

    cairo_save_restore guard(context_);
    composite_mode_e comp_op = get<composite_mode_e>(sym, keys::comp_op, feature, src_over);
    double opacity = get<double>(sym,keys::opacity,feature, 1.0);

    context_.set_operator(comp_op);

    placements_list const &placements = helper.get();
    for (glyph_positions_ptr glyphs : placements)
    {
        if (glyphs->marker()) {
            pixel_position pos = glyphs->marker_pos();
            render_marker(pos,
                          *(glyphs->marker()->marker),
                          glyphs->marker()->transform,
                          opacity);
        }

        context_.add_text(glyphs, face_manager_, common_.font_manager_, common_.scale_factor_);
    }
}

void cairo_renderer_base::process(line_pattern_symbolizer const& sym,
                                  mapnik::feature_impl & feature,
                                  proj_transform const& prj_trans)
{
    typedef agg::conv_clip_polyline<geometry_type> clipped_geometry_type;
    typedef coord_transform<CoordTransform,clipped_geometry_type> path_type;

    std::string filename = get<std::string>(sym, keys::file, feature);
    composite_mode_e comp_op = get<composite_mode_e>(sym, keys::comp_op, feature, src_over);

    boost::optional<marker_ptr> marker;
    if ( !filename.empty() )
    {
        marker = marker_cache::instance().find(filename, true);
    }
    else
    {
        marker.reset(std::make_shared<mapnik::marker>());
    }
    if (!marker && !(*marker)->is_bitmap()) return;

    unsigned width((*marker)->width());
    unsigned height((*marker)->height());

    cairo_save_restore guard(context_);
    context_.set_operator(comp_op);
    cairo_pattern pattern(**((*marker)->get_bitmap_data()));

    pattern.set_extend(CAIRO_EXTEND_REPEAT);
    pattern.set_filter(CAIRO_FILTER_BILINEAR);
    context_.set_line_width(height * common_.scale_factor_);

    for (std::size_t i = 0; i < feature.num_geometries(); ++i)
    {
        geometry_type & geom = feature.get_geometry(i);

        if (geom.size() > 1)
        {
            clipped_geometry_type clipped(geom);
            clipped.clip_box(common_.query_extent_.minx(),common_.query_extent_.miny(),common_.query_extent_.maxx(),common_.query_extent_.maxy());
            path_type path(common_.t_,clipped,prj_trans);

            double length(0);
            double x0(0), y0(0);
            double x, y;

            for (unsigned cm = path.vertex(&x, &y); cm != SEG_END; cm = path.vertex(&x, &y))
            {
                if (cm == SEG_MOVETO)
                {
                    length = 0.0;
                }
                else if (cm == SEG_LINETO)
                {
                    double dx = x - x0;
                    double dy = y - y0;
                    double angle = std::atan2(dy, dx);
                    double offset = std::fmod(length, width);

                    cairo_matrix_t matrix;
                    cairo_matrix_init_identity(&matrix);
                    cairo_matrix_translate(&matrix,x0,y0);
                    cairo_matrix_rotate(&matrix,angle);
                    cairo_matrix_translate(&matrix,-offset,0.5*height);
                    cairo_matrix_invert(&matrix);

                    pattern.set_matrix(matrix);

                    context_.set_pattern(pattern);

                    context_.move_to(x0, y0);
                    context_.line_to(x, y);
                    context_.stroke();

                    length = length + hypot(x - x0, y - y0);
                }

                x0 = x;
                y0 = y;
            }
        }
    }
}

void cairo_renderer_base::process(polygon_pattern_symbolizer const& sym,
                                  mapnik::feature_impl & feature,
                                  proj_transform const& prj_trans)
{
    //typedef agg::conv_clip_polygon<geometry_type> clipped_geometry_type;
    //typedef coord_transform<CoordTransform,clipped_geometry_type> path_type;

    cairo_save_restore guard(context_);
    composite_mode_e comp_op = get<composite_mode_e>(sym, keys::comp_op, feature, src_over);
    std::string filename = get<std::string>(sym, keys::file, feature);
    auto geom_transform = get_optional<transform_type>(sym, keys::geometry_transform);
    bool clip = get<bool>(sym, keys::clip, feature, false);
    double simplify_tolerance = get<double>(sym, keys::simplify_tolerance, feature, 0.0);
    double smooth = get<double>(sym, keys::smooth, feature, 0.0);

    context_.set_operator(comp_op);

    boost::optional<mapnik::marker_ptr> marker = mapnik::marker_cache::instance().find(filename,true);
    if (!marker && !(*marker)->is_bitmap()) return;

    cairo_pattern pattern(**((*marker)->get_bitmap_data()));

    pattern.set_extend(CAIRO_EXTEND_REPEAT);

    context_.set_pattern(pattern);

    //pattern_alignment_e align = sym.get_alignment();
    //unsigned offset_x=0;
    //unsigned offset_y=0;

    //if (align == LOCAL_ALIGNMENT)
    //{
    //    double x0 = 0;
    //    double y0 = 0;
    //    if (feature.num_geometries() > 0)
    //    {
    //        clipped_geometry_type clipped(feature.get_geometry(0));
    //        clipped.clip_box(query_extent_.minx(),query_extent_.miny(),query_extent_.maxx(),query_extent_.maxy());
    //        path_type path(t_,clipped,prj_trans);
    //        path.vertex(&x0,&y0);
    //    }
    //    offset_x = unsigned(width_ - x0);
    //    offset_y = unsigned(height_ - y0);
    //}

    agg::trans_affine tr;
<<<<<<< HEAD
    if (geom_transform) { evaluate_transform(tr, feature, *geom_transform); }
=======
    evaluate_transform(tr, feature, sym.get_transform(), scale_factor_);
>>>>>>> ca9b0fcc

    typedef boost::mpl::vector<clip_poly_tag,transform_tag,affine_transform_tag,simplify_tag,smooth_tag> conv_types;
    vertex_converter<box2d<double>, cairo_context, polygon_pattern_symbolizer,
                     CoordTransform, proj_transform, agg::trans_affine, conv_types, feature_impl>
        converter(common_.query_extent_,context_,sym,common_.t_,prj_trans,tr,feature,common_.scale_factor_);

    if (prj_trans.equal() && clip) converter.set<clip_poly_tag>(); //optional clip (default: true)
    converter.set<transform_tag>(); //always transform
    converter.set<affine_transform_tag>();
    if (simplify_tolerance > 0.0) converter.set<simplify_tag>(); // optional simplify converter
    if (smooth > 0.0) converter.set<smooth_tag>(); // optional smooth converter

    for ( geometry_type & geom : feature.paths())
    {
        if (geom.size() > 2)
        {
            converter.apply(geom);
        }
    }
    // fill polygon
    context_.set_fill_rule(CAIRO_FILL_RULE_EVEN_ODD);
    context_.fill();
}

void cairo_renderer_base::process(raster_symbolizer const& sym,
                                  mapnik::feature_impl & feature,
                                  proj_transform const& prj_trans)
{
    cairo_save_restore guard(context_);

    render_raster_symbolizer(
        sym, feature, prj_trans, common_,
        [&](raster &target, composite_mode_e comp_op, double opacity, 
            int start_x, int start_y) {
            context_.set_operator(comp_op);
            context_.add_image(start_x, start_y, target.data_, opacity);
        });
}

namespace detail {

template <typename Context, typename SvgPath, typename Attributes, typename Detector>
struct markers_dispatch
{
    markers_dispatch(Context & ctx,
                     SvgPath & marker,
                     Attributes const& attributes,
                     Detector & detector,
                     markers_symbolizer const& sym,
                     box2d<double> const& bbox,
                     agg::trans_affine const& marker_trans,
                     double scale_factor)
        :ctx_(ctx),
         marker_(marker),
         attributes_(attributes),
         detector_(detector),
         sym_(sym),
         bbox_(bbox),
         marker_trans_(marker_trans),
         scale_factor_(scale_factor) {}


    template <typename T>
    void add_path(T & path)
    {
        marker_placement_enum placement_method = get<marker_placement_enum>(sym_, keys::markers_placement_type, MARKER_POINT_PLACEMENT);
        bool ignore_placement = get<bool>(sym_, keys::ignore_placement, false);
        bool allow_overlap = get<bool>(sym_, keys::allow_overlap, false);
        double opacity = get<double>(sym_, keys::opacity, 1.0);

        double spacing = get<double>(sym_, keys::spacing, 100.0);
        double max_error = get<double>(sym_, keys::max_error, 0.2);

        if (placement_method != MARKER_LINE_PLACEMENT ||
            path.type() == geometry_type::types::Point)
        {
            double x = 0;
            double y = 0;
            if (path.type() == geometry_type::types::LineString)
            {
                if (!label::middle_point(path, x, y))
                    return;
            }
            else if (placement_method == MARKER_INTERIOR_PLACEMENT)
            {
                if (!label::interior_position(path, x, y))
                    return;
            }
            else
            {
                if (!label::centroid(path, x, y))
                    return;
            }
            coord2d center = bbox_.center();
            agg::trans_affine matrix = agg::trans_affine_translation(-center.x, -center.y);
            matrix *= marker_trans_;
            matrix *=agg::trans_affine_translation(x, y);

            box2d<double> transformed_bbox = bbox_ * matrix;

            if (allow_overlap ||
                detector_.has_placement(transformed_bbox))
            {
                render_vector_marker(ctx_, pixel_position(x,y), marker_, attributes_, marker_trans_, opacity, true);

                if (!ignore_placement)
                {
                    detector_.insert(transformed_bbox);
                }
            }
        }
        else
        {
            markers_placement<T, label_collision_detector4> placement(path, bbox_, marker_trans_, detector_,
                                                                      spacing * scale_factor_,
                                                                      max_error,
                                                                      allow_overlap);
            double x, y, angle;
            while (placement.get_point(x, y, angle, ignore_placement))
            {
                agg::trans_affine matrix = marker_trans_;
                matrix.rotate(angle);
                render_vector_marker(ctx_, pixel_position(x,y),marker_, attributes_, matrix, opacity, true);

            }
        }
    }

    Context & ctx_;
    SvgPath & marker_;
    Attributes const& attributes_;
    Detector & detector_;
    markers_symbolizer const& sym_;
    box2d<double> const& bbox_;
    agg::trans_affine const& marker_trans_;
    double scale_factor_;
};

template <typename Context, typename ImageMarker, typename Detector>
struct markers_dispatch_2
{
    markers_dispatch_2(Context & ctx,
                       ImageMarker & marker,
                       Detector & detector,
                       markers_symbolizer const& sym,
                       box2d<double> const& bbox,
                       agg::trans_affine const& marker_trans,
                       double scale_factor)
        :ctx_(ctx),
         marker_(marker),
         detector_(detector),
         sym_(sym),
         bbox_(bbox),
         marker_trans_(marker_trans),
         scale_factor_(scale_factor) {}


    template <typename T>
    void add_path(T & path)
    {
        marker_placement_enum placement_method = get<marker_placement_enum>(sym_, keys::markers_placement_type, MARKER_POINT_PLACEMENT);
        double opacity = get<double>(sym_, keys::opacity, 1.0);
        double spacing = get<double>(sym_, keys::spacing, 100.0);
        double max_error = get<double>(sym_, keys::max_error, 0.2);
        bool allow_overlap = get<bool>(sym_, keys::allow_overlap, false);
        bool ignore_placement = get<bool>(sym_, keys::ignore_placement, false);

        if (placement_method != MARKER_LINE_PLACEMENT ||
            path.type() == geometry_type::types::Point)
        {
            double x = 0;
            double y = 0;
            if (path.type() == geometry_type::types::LineString)
            {
                if (!label::middle_point(path, x, y))
                    return;
            }
            else if (placement_method == MARKER_INTERIOR_PLACEMENT)
            {
                if (!label::interior_position(path, x, y))
                    return;
            }
            else
            {
                if (!label::centroid(path, x, y))
                    return;
            }
            coord2d center = bbox_.center();
            agg::trans_affine matrix = agg::trans_affine_translation(-center.x, -center.y);
            matrix *= marker_trans_;
            matrix *=agg::trans_affine_translation(x, y);

            box2d<double> transformed_bbox = bbox_ * matrix;

            if (allow_overlap ||
                detector_.has_placement(transformed_bbox))
            {
                ctx_.add_image(matrix, marker_, opacity);
                if (!ignore_placement)
                {
                    detector_.insert(transformed_bbox);
                }
            }
        }
        else
        {
            markers_placement<T, label_collision_detector4> placement(path, bbox_, marker_trans_, detector_,
                                                                      spacing * scale_factor_,
                                                                      max_error,
                                                                      allow_overlap);
            double x, y, angle;
            while (placement.get_point(x, y, angle, ignore_placement))
            {
                coord2d center = bbox_.center();
                agg::trans_affine matrix = agg::trans_affine_translation(-center.x, -center.y);
                matrix *= marker_trans_;
                matrix *= agg::trans_affine_rotation(angle);
                matrix *= agg::trans_affine_translation(x, y);
                ctx_.add_image(matrix, marker_, opacity);
            }
        }
    }

    Context & ctx_;
    ImageMarker & marker_;
    Detector & detector_;
    markers_symbolizer const& sym_;
    box2d<double> const& bbox_;
    agg::trans_affine const& marker_trans_;
    double scale_factor_;
};

}
void cairo_renderer_base::process(markers_symbolizer const& sym,
                                  mapnik::feature_impl & feature,
                                  proj_transform const& prj_trans)
{
    typedef agg::pod_bvector<svg::path_attributes> svg_attribute_type;
    typedef detail::markers_dispatch_2<cairo_context, mapnik::image_data_32,
                                       label_collision_detector4> raster_dispatch_type;
    typedef detail::markers_dispatch<cairo_context, mapnik::svg_storage_type, svg_attribute_type,
                                     label_collision_detector4> vector_dispatch_type;

    cairo_save_restore guard(context_);
<<<<<<< HEAD
    composite_mode_e comp_op = get<composite_mode_e>(sym, keys::comp_op, feature, src_over);
    context_.set_operator(comp_op);
    box2d<double> clip_box = common_.query_extent_;

    render_markers_symbolizer(
        sym, feature, prj_trans, common_, clip_box,
        [&](svg::svg_path_adapter &, svg_attribute_type const &attr, svg_storage_type &marker,
            box2d<double> const &bbox, agg::trans_affine const &marker_trans,
            bool) -> vector_dispatch_type {
            return vector_dispatch_type(context_, marker, attr, *common_.detector_, sym, bbox, 
                                        marker_trans, common_.scale_factor_);
        },
        [&](image_data_32 &marker, agg::trans_affine const &marker_trans,
            box2d<double> const &bbox) -> raster_dispatch_type {
            return raster_dispatch_type(context_, marker, *common_.detector_, sym, bbox, 
                                        marker_trans, common_.scale_factor_);
        });
=======
    context_.set_operator(sym.comp_op());

    agg::trans_affine tr = agg::trans_affine_scaling(scale_factor_);

    std::string filename = path_processor_type::evaluate(*sym.get_filename(), feature);

    if (!filename.empty())
    {
        boost::optional<marker_ptr> mark = mapnik::marker_cache::instance().find(filename, true);
        if (mark && *mark)
        {
            agg::trans_affine geom_tr;
            evaluate_transform(geom_tr, feature, sym.get_transform(), scale_factor_);
            box2d<double> const& bbox = (*mark)->bounding_box();
            setup_transform_scaling(tr, bbox.width(), bbox.height(), feature, sym);
            evaluate_transform(tr, feature, sym.get_image_transform());

            if ((*mark)->is_vector())
            {
                using namespace mapnik::svg;
                typedef agg::pod_bvector<path_attributes> svg_attributes_type;
                typedef detail::markers_dispatch<cairo_context, mapnik::svg_storage_type,
                                             svg_attributes_type,label_collision_detector4> dispatch_type;

                boost::optional<svg_path_ptr> const& stock_vector_marker = (*mark)->get_vector_data();

                expression_ptr const& width_expr = sym.get_width();
                expression_ptr const& height_expr = sym.get_height();

                // special case for simple ellipse markers
                // to allow for full control over rx/ry dimensions
                if (filename == "shape://ellipse"
                    && (width_expr || height_expr))
                {
                    svg_storage_type marker_ellipse;
                    vertex_stl_adapter<svg_path_storage> stl_storage(marker_ellipse.source());
                    svg_path_adapter svg_path(stl_storage);
                    build_ellipse(sym, feature, marker_ellipse, svg_path);
                    svg_attributes_type attributes;
                    bool result = push_explicit_style( (*stock_vector_marker)->attributes(), attributes, sym);
                    agg::trans_affine marker_tr = agg::trans_affine_scaling(scale_factor_);
                    evaluate_transform(marker_tr, feature, sym.get_image_transform());
                    box2d<double> new_bbox = marker_ellipse.bounding_box();

                    dispatch_type dispatch(context_, marker_ellipse, result?attributes:(*stock_vector_marker)->attributes(),
                                           *detector_, sym, new_bbox, marker_tr, scale_factor_);
                    vertex_converter<box2d<double>, dispatch_type, markers_symbolizer,
                                     CoordTransform, proj_transform, agg::trans_affine, conv_types>
                        converter(query_extent_, dispatch, sym, t_, prj_trans, marker_tr, scale_factor_);

                    if (sym.clip() && feature.paths().size() > 0) // optional clip (default: true)
                    {
                        geometry_type::types type = feature.paths()[0].type();
                        if (type == geometry_type::types::Polygon)
                            converter.set<clip_poly_tag>();
                        // line clipping disabled due to https://github.com/mapnik/mapnik/issues/1426
                        //else if (type == geometry_type::types::LineString)
                        //    converter.template set<clip_line_tag>();
                        // don't clip if type==geometry_type::types::Point
                    }
                    converter.set<transform_tag>(); //always transform
                    if (sym.smooth() > 0.0) converter.set<smooth_tag>(); // optional smooth converter
                    apply_markers_multi(feature, converter, sym);
                }
                else
                {
                    svg_attributes_type attributes;
                    bool result = push_explicit_style( (*stock_vector_marker)->attributes(), attributes, sym);

                    dispatch_type dispatch(context_, **stock_vector_marker, result?attributes:(*stock_vector_marker)->attributes(),
                                           *detector_, sym, bbox, tr, scale_factor_);
                    vertex_converter<box2d<double>, dispatch_type, markers_symbolizer,
                                     CoordTransform, proj_transform, agg::trans_affine, conv_types>
                        converter(query_extent_, dispatch, sym, t_, prj_trans, tr, scale_factor_);

                    if (sym.clip() && feature.paths().size() > 0) // optional clip (default: true)
                    {
                        geometry_type::types type = feature.paths()[0].type();
                        if (type == geometry_type::types::Polygon)
                            converter.set<clip_poly_tag>();
                        // line clipping disabled due to https://github.com/mapnik/mapnik/issues/1426
                        //else if (type == geometry_type::types::LineString)
                        //    converter.template set<clip_line_tag>();
                        // don't clip if type==geometry_type::types::Point
                    }
                    converter.set<transform_tag>(); //always transform
                    if (sym.smooth() > 0.0) converter.set<smooth_tag>(); // optional smooth converter
                    apply_markers_multi(feature, converter, sym);
                }
            }
            else // raster markers
            {
                typedef detail::markers_dispatch_2<cairo_context,
                                                   mapnik::image_ptr,
                                                   label_collision_detector4> dispatch_type;
                boost::optional<mapnik::image_ptr> marker = (*mark)->get_bitmap_data();
                if ( marker )
                {
                    dispatch_type dispatch(context_, *marker,
                                           *detector_, sym, bbox, tr, scale_factor_);

                    vertex_converter<box2d<double>, dispatch_type, markers_symbolizer,
                                     CoordTransform, proj_transform, agg::trans_affine, conv_types>
                        converter(query_extent_, dispatch, sym, t_, prj_trans, tr, scale_factor_);

                    if (sym.clip() && feature.paths().size() > 0) // optional clip (default: true)
                    {
                        geometry_type::types type = feature.paths()[0].type();
                        if (type == geometry_type::types::Polygon)
                            converter.set<clip_poly_tag>();
                        // line clipping disabled due to https://github.com/mapnik/mapnik/issues/1426
                        //else if (type == geometry_type::types::LineString)
                        //    converter.template set<clip_line_tag>();
                        // don't clip if type==geometry_type::types::Point
                    }
                    converter.set<transform_tag>(); //always transform
                    if (sym.smooth() > 0.0) converter.set<smooth_tag>(); // optional smooth converter
                    apply_markers_multi(feature, converter, sym);
                }
            }
        }
    }
>>>>>>> ca9b0fcc
}

void cairo_renderer_base::process(text_symbolizer const& sym,
                                  mapnik::feature_impl & feature,
                                  proj_transform const& prj_trans)
{
    text_symbolizer_helper helper(
            sym, feature, prj_trans,
            common_.width_, common_.height_,
            common_.scale_factor_,
            common_.t_, common_.font_manager_, *common_.detector_,
            common_.query_extent_);

    cairo_save_restore guard(context_);
    composite_mode_e comp_op = get<composite_mode_e>(sym, keys::comp_op, feature, src_over);

    context_.set_operator(comp_op);

    placements_list const &placements = helper.get();
    for (glyph_positions_ptr glyphs : placements)
    {
        context_.add_text(glyphs, face_manager_, common_.font_manager_, common_.scale_factor_);
    }
}

template class cairo_renderer<cairo_surface_ptr>;
template class cairo_renderer<cairo_ptr>;
}

#endif // HAVE_CAIRO<|MERGE_RESOLUTION|>--- conflicted
+++ resolved
@@ -268,16 +268,6 @@
                                   mapnik::feature_impl & feature,
                                   proj_transform const& prj_trans)
 {
-<<<<<<< HEAD
-=======
-    cairo_save_restore guard(context_);
-    context_.set_operator(sym.comp_op());
-    context_.set_color(sym.get_fill(), sym.get_opacity());
-
-    agg::trans_affine tr;
-    evaluate_transform(tr, feature, sym.get_transform(), scale_factor_);
-
->>>>>>> ca9b0fcc
     typedef boost::mpl::vector<clip_poly_tag,transform_tag,affine_transform_tag,simplify_tag,smooth_tag> conv_types;
     typedef vertex_converter<box2d<double>, cairo_context, polygon_symbolizer,
                              CoordTransform, proj_transform, agg::trans_affine,
@@ -371,11 +361,7 @@
     }
 
     agg::trans_affine tr;
-<<<<<<< HEAD
-    if (geom_transform) { evaluate_transform(tr, feature, *geom_transform); }
-=======
-    evaluate_transform(tr, feature, sym.get_transform(), scale_factor_);
->>>>>>> ca9b0fcc
+    if (geom_transform) { evaluate_transform(tr, feature, *geom_transform, common_.scale_factor_); }
 
     box2d<double> clipping_extent = common_.query_extent_;
     if (clip)
@@ -735,11 +721,7 @@
     //}
 
     agg::trans_affine tr;
-<<<<<<< HEAD
-    if (geom_transform) { evaluate_transform(tr, feature, *geom_transform); }
-=======
-    evaluate_transform(tr, feature, sym.get_transform(), scale_factor_);
->>>>>>> ca9b0fcc
+    if (geom_transform) { evaluate_transform(tr, feature, *geom_transform, common_.scale_factor_); }
 
     typedef boost::mpl::vector<clip_poly_tag,transform_tag,affine_transform_tag,simplify_tag,smooth_tag> conv_types;
     vertex_converter<box2d<double>, cairo_context, polygon_pattern_symbolizer,
@@ -984,7 +966,6 @@
                                      label_collision_detector4> vector_dispatch_type;
 
     cairo_save_restore guard(context_);
-<<<<<<< HEAD
     composite_mode_e comp_op = get<composite_mode_e>(sym, keys::comp_op, feature, src_over);
     context_.set_operator(comp_op);
     box2d<double> clip_box = common_.query_extent_;
@@ -1002,130 +983,6 @@
             return raster_dispatch_type(context_, marker, *common_.detector_, sym, bbox, 
                                         marker_trans, common_.scale_factor_);
         });
-=======
-    context_.set_operator(sym.comp_op());
-
-    agg::trans_affine tr = agg::trans_affine_scaling(scale_factor_);
-
-    std::string filename = path_processor_type::evaluate(*sym.get_filename(), feature);
-
-    if (!filename.empty())
-    {
-        boost::optional<marker_ptr> mark = mapnik::marker_cache::instance().find(filename, true);
-        if (mark && *mark)
-        {
-            agg::trans_affine geom_tr;
-            evaluate_transform(geom_tr, feature, sym.get_transform(), scale_factor_);
-            box2d<double> const& bbox = (*mark)->bounding_box();
-            setup_transform_scaling(tr, bbox.width(), bbox.height(), feature, sym);
-            evaluate_transform(tr, feature, sym.get_image_transform());
-
-            if ((*mark)->is_vector())
-            {
-                using namespace mapnik::svg;
-                typedef agg::pod_bvector<path_attributes> svg_attributes_type;
-                typedef detail::markers_dispatch<cairo_context, mapnik::svg_storage_type,
-                                             svg_attributes_type,label_collision_detector4> dispatch_type;
-
-                boost::optional<svg_path_ptr> const& stock_vector_marker = (*mark)->get_vector_data();
-
-                expression_ptr const& width_expr = sym.get_width();
-                expression_ptr const& height_expr = sym.get_height();
-
-                // special case for simple ellipse markers
-                // to allow for full control over rx/ry dimensions
-                if (filename == "shape://ellipse"
-                    && (width_expr || height_expr))
-                {
-                    svg_storage_type marker_ellipse;
-                    vertex_stl_adapter<svg_path_storage> stl_storage(marker_ellipse.source());
-                    svg_path_adapter svg_path(stl_storage);
-                    build_ellipse(sym, feature, marker_ellipse, svg_path);
-                    svg_attributes_type attributes;
-                    bool result = push_explicit_style( (*stock_vector_marker)->attributes(), attributes, sym);
-                    agg::trans_affine marker_tr = agg::trans_affine_scaling(scale_factor_);
-                    evaluate_transform(marker_tr, feature, sym.get_image_transform());
-                    box2d<double> new_bbox = marker_ellipse.bounding_box();
-
-                    dispatch_type dispatch(context_, marker_ellipse, result?attributes:(*stock_vector_marker)->attributes(),
-                                           *detector_, sym, new_bbox, marker_tr, scale_factor_);
-                    vertex_converter<box2d<double>, dispatch_type, markers_symbolizer,
-                                     CoordTransform, proj_transform, agg::trans_affine, conv_types>
-                        converter(query_extent_, dispatch, sym, t_, prj_trans, marker_tr, scale_factor_);
-
-                    if (sym.clip() && feature.paths().size() > 0) // optional clip (default: true)
-                    {
-                        geometry_type::types type = feature.paths()[0].type();
-                        if (type == geometry_type::types::Polygon)
-                            converter.set<clip_poly_tag>();
-                        // line clipping disabled due to https://github.com/mapnik/mapnik/issues/1426
-                        //else if (type == geometry_type::types::LineString)
-                        //    converter.template set<clip_line_tag>();
-                        // don't clip if type==geometry_type::types::Point
-                    }
-                    converter.set<transform_tag>(); //always transform
-                    if (sym.smooth() > 0.0) converter.set<smooth_tag>(); // optional smooth converter
-                    apply_markers_multi(feature, converter, sym);
-                }
-                else
-                {
-                    svg_attributes_type attributes;
-                    bool result = push_explicit_style( (*stock_vector_marker)->attributes(), attributes, sym);
-
-                    dispatch_type dispatch(context_, **stock_vector_marker, result?attributes:(*stock_vector_marker)->attributes(),
-                                           *detector_, sym, bbox, tr, scale_factor_);
-                    vertex_converter<box2d<double>, dispatch_type, markers_symbolizer,
-                                     CoordTransform, proj_transform, agg::trans_affine, conv_types>
-                        converter(query_extent_, dispatch, sym, t_, prj_trans, tr, scale_factor_);
-
-                    if (sym.clip() && feature.paths().size() > 0) // optional clip (default: true)
-                    {
-                        geometry_type::types type = feature.paths()[0].type();
-                        if (type == geometry_type::types::Polygon)
-                            converter.set<clip_poly_tag>();
-                        // line clipping disabled due to https://github.com/mapnik/mapnik/issues/1426
-                        //else if (type == geometry_type::types::LineString)
-                        //    converter.template set<clip_line_tag>();
-                        // don't clip if type==geometry_type::types::Point
-                    }
-                    converter.set<transform_tag>(); //always transform
-                    if (sym.smooth() > 0.0) converter.set<smooth_tag>(); // optional smooth converter
-                    apply_markers_multi(feature, converter, sym);
-                }
-            }
-            else // raster markers
-            {
-                typedef detail::markers_dispatch_2<cairo_context,
-                                                   mapnik::image_ptr,
-                                                   label_collision_detector4> dispatch_type;
-                boost::optional<mapnik::image_ptr> marker = (*mark)->get_bitmap_data();
-                if ( marker )
-                {
-                    dispatch_type dispatch(context_, *marker,
-                                           *detector_, sym, bbox, tr, scale_factor_);
-
-                    vertex_converter<box2d<double>, dispatch_type, markers_symbolizer,
-                                     CoordTransform, proj_transform, agg::trans_affine, conv_types>
-                        converter(query_extent_, dispatch, sym, t_, prj_trans, tr, scale_factor_);
-
-                    if (sym.clip() && feature.paths().size() > 0) // optional clip (default: true)
-                    {
-                        geometry_type::types type = feature.paths()[0].type();
-                        if (type == geometry_type::types::Polygon)
-                            converter.set<clip_poly_tag>();
-                        // line clipping disabled due to https://github.com/mapnik/mapnik/issues/1426
-                        //else if (type == geometry_type::types::LineString)
-                        //    converter.template set<clip_line_tag>();
-                        // don't clip if type==geometry_type::types::Point
-                    }
-                    converter.set<transform_tag>(); //always transform
-                    if (sym.smooth() > 0.0) converter.set<smooth_tag>(); // optional smooth converter
-                    apply_markers_multi(feature, converter, sym);
-                }
-            }
-        }
-    }
->>>>>>> ca9b0fcc
 }
 
 void cairo_renderer_base::process(text_symbolizer const& sym,
