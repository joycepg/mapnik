/*****************************************************************************
 *
 * This file is part of Mapnik (c++ mapping toolkit)
 *
 * Copyright (C) 2011 Artem Pavlenko
 *
 * This library is free software; you can redistribute it and/or
 * modify it under the terms of the GNU Lesser General Public
 * License as published by the Free Software Foundation; either
 * version 2.1 of the License, or (at your option) any later version.
 *
 * This library is distributed in the hope that it will be useful,
 * but WITHOUT ANY WARRANTY; without even the implied warranty of
 * MERCHANTABILITY or FITNESS FOR A PARTICULAR PURPOSE.  See the GNU
 * Lesser General Public License for more details.
 *
 * You should have received a copy of the GNU Lesser General Public
 * License along with this library; if not, write to the Free Software
 * Foundation, Inc., 51 Franklin St, Fifth Floor, Boston, MA  02110-1301  USA
 *
 *****************************************************************************/

// mapnik
#include <mapnik/feature.hpp>
#include <mapnik/debug.hpp>
#include <mapnik/graphics.hpp>
#include <mapnik/agg_renderer.hpp>
#include <mapnik/agg_rasterizer.hpp>
#include <mapnik/agg_pattern_source.hpp>
#include <mapnik/marker.hpp>
#include <mapnik/marker_cache.hpp>
#include <mapnik/symbolizer.hpp>
#include <mapnik/vertex_converters.hpp>
#include <mapnik/noncopyable.hpp>
#include <mapnik/parse_path.hpp>

// agg
#include "agg_basics.h"
#include "agg_pixfmt_rgba.h"
#include "agg_color_rgba.h"
#include "agg_rendering_buffer.h"
#include "agg_rasterizer_outline.h"
#include "agg_rasterizer_outline_aa.h"
#include "agg_scanline_u.h"
#include "agg_renderer_scanline.h"
#include "agg_pattern_filters_rgba.h"
#include "agg_span_allocator.h"
#include "agg_span_pattern_rgba.h"
#include "agg_renderer_outline_image.h"
#include "agg_conv_clip_polyline.h"

// boost


namespace {

class pattern_source : private mapnik::noncopyable
{
public:
    pattern_source(mapnik::image_data_32 const& pattern)
        : pattern_(pattern) {}

    inline unsigned int width() const
    {
        return pattern_.width();
    }
    inline unsigned int height() const
    {
        return pattern_.height();
    }
    inline agg::rgba8 pixel(int x, int y) const
    {
        unsigned c = pattern_(x,y);
        return agg::rgba8_pre(c & 0xff,
                          (c >> 8) & 0xff,
                          (c >> 16) & 0xff,
                          (c >> 24) & 0xff);
    }
private:
    mapnik::image_data_32 const& pattern_;
};

}

namespace mapnik {

template <typename T0, typename T1>
void  agg_renderer<T0,T1>::process(line_pattern_symbolizer const& sym,
                               mapnik::feature_impl & feature,
                               proj_transform const& prj_trans)
{

    typedef agg::rgba8 color;
    typedef agg::order_rgba order;
    typedef agg::comp_op_adaptor_rgba_pre<color, order> blender_type;
    typedef agg::pattern_filter_bilinear_rgba8 pattern_filter_type;
    typedef agg::line_image_pattern<pattern_filter_type> pattern_type;
    typedef agg::pixfmt_custom_blend_rgba<blender_type, agg::rendering_buffer> pixfmt_type;
    typedef agg::renderer_base<pixfmt_type> renderer_base;
    typedef agg::renderer_outline_image<renderer_base, pattern_type> renderer_type;
    typedef agg::rasterizer_outline_aa<renderer_type> rasterizer_type;

    std::string filename = get<std::string>(sym, keys::file, feature);

    boost::optional<marker_ptr> mark = marker_cache::instance().find(filename,true);
    if (!mark) return;

    if (!(*mark)->is_bitmap())
    {
        MAPNIK_LOG_DEBUG(agg_renderer) << "agg_renderer: Only images (not '" << filename << "') are supported in the line_pattern_symbolizer";
        return;
    }

    boost::optional<image_ptr> pat = (*mark)->get_bitmap_data();
    if (!pat) return;


    bool clip = get<value_bool>(sym, keys::clip, feature);
    //double opacity = get<value_double>(sym,keys::stroke_opacity,feature, 1.0); TODO
    double offset = get<value_double>(sym, keys::offset, feature, 0.0);
    double simplify_tolerance = get<value_double>(sym, keys::simplify_tolerance, feature, 0.0);
    double smooth = get<value_double>(sym, keys::smooth, feature, false);

    agg::rendering_buffer buf(current_buffer_->raw_data(),current_buffer_->width(),current_buffer_->height(), current_buffer_->width() * 4);
    pixfmt_type pixf(buf);
    pixf.comp_op(get<agg::comp_op_e>(sym, keys::comp_op, feature, agg::comp_op_src_over));
    renderer_base ren_base(pixf);
    agg::pattern_filter_bilinear_rgba8 filter;

    pattern_source source(*(*pat));
    pattern_type pattern (filter,source);
    renderer_type ren(ren_base, pattern);
    rasterizer_type ras(ren);

    agg::trans_affine tr;
<<<<<<< HEAD
    auto transform = get_optional<transform_type>(sym, keys::geometry_transform);
    if (transform) evaluate_transform(tr, feature, *transform);
=======
    evaluate_transform(tr, feature, sym.get_transform(), scale_factor_);
>>>>>>> ca9b0fcc

    box2d<double> clip_box = clipping_extent();
    if (clip)
    {
        double padding = (double)(common_.query_extent_.width()/pixmap_.width());
        double half_stroke = (*mark)->width()/2.0;
        if (half_stroke > 1)
            padding *= half_stroke;
        if (std::fabs(offset) > 0)
            padding *= std::fabs(offset) * 1.2;
        padding *= common_.scale_factor_;
        clip_box.pad(padding);
    }

    typedef boost::mpl::vector<clip_line_tag,transform_tag,offset_transform_tag,affine_transform_tag,simplify_tag,smooth_tag> conv_types;
    vertex_converter<box2d<double>, rasterizer_type, line_pattern_symbolizer,
                     CoordTransform, proj_transform, agg::trans_affine, conv_types, feature_impl>
        converter(clip_box,ras,sym,common_.t_,prj_trans,tr,feature,common_.scale_factor_);

    if (clip) converter.set<clip_line_tag>(); //optional clip (default: true)
    converter.set<transform_tag>(); //always transform
    if (simplify_tolerance > 0.0) converter.set<simplify_tag>(); // optional simplify converter
    if (std::fabs(offset) > 0.0) converter.set<offset_transform_tag>(); // parallel offset
    converter.set<affine_transform_tag>(); // optional affine transform
    if (smooth > 0.0) converter.set<smooth_tag>(); // optional smooth converter

    for (geometry_type & geom : feature.paths())
    {
        if (geom.size() > 1)
        {
            converter.apply(geom);
        }
    }
}

template void agg_renderer<image_32>::process(line_pattern_symbolizer const&,
                                              mapnik::feature_impl &,
                                              proj_transform const&);

}<|MERGE_RESOLUTION|>--- conflicted
+++ resolved
@@ -133,12 +133,8 @@
     rasterizer_type ras(ren);
 
     agg::trans_affine tr;
-<<<<<<< HEAD
     auto transform = get_optional<transform_type>(sym, keys::geometry_transform);
-    if (transform) evaluate_transform(tr, feature, *transform);
-=======
-    evaluate_transform(tr, feature, sym.get_transform(), scale_factor_);
->>>>>>> ca9b0fcc
+    if (transform) evaluate_transform(tr, feature, *transform, common_.scale_factor_);
 
     box2d<double> clip_box = clipping_extent();
     if (clip)
