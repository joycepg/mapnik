/*****************************************************************************
 *
 * This file is part of Mapnik (c++ mapping toolkit)
 *
 * Copyright (C) 2011 Artem Pavlenko
 *
 * This library is free software; you can redistribute it and/or
 * modify it under the terms of the GNU Lesser General Public
 * License as published by the Free Software Foundation; either
 * version 2.1 of the License, or (at your option) any later version.
 *
 * This library is distributed in the hope that it will be useful,
 * but WITHOUT ANY WARRANTY; without even the implied warranty of
 * MERCHANTABILITY or FITNESS FOR A PARTICULAR PURPOSE.  See the GNU
 * Lesser General Public License for more details.
 *
 * You should have received a copy of the GNU Lesser General Public
 * License along with this library; if not, write to the Free Software
 * Foundation, Inc., 51 Franklin St, Fifth Floor, Boston, MA  02110-1301  USA
 *
 *****************************************************************************/

// mapnik
#include <mapnik/graphics.hpp>
#include <mapnik/feature.hpp>
#include <mapnik/agg_renderer.hpp>
#include <mapnik/agg_rasterizer.hpp>
#include <mapnik/segment.hpp>
#include <mapnik/expression_evaluator.hpp>
#include <mapnik/building_symbolizer.hpp>
#include <mapnik/expression.hpp>

// boost


// stl
#include <deque>

// agg
#include "agg_basics.h"
#include "agg_rendering_buffer.h"
#include "agg_color_rgba.h"
#include "agg_pixfmt_rgba.h"
#include "agg_rasterizer_scanline_aa.h"
#include "agg_scanline_u.h"
#include "agg_renderer_scanline.h"
#include "agg_conv_stroke.h"

namespace mapnik
{

template <typename T>
void agg_renderer<T>::process(building_symbolizer const& sym,
                              mapnik::feature_impl & feature,
                              proj_transform const& prj_trans)
{
    typedef coord_transform<CoordTransform,geometry_type> path_type;
    typedef agg::renderer_base<agg::pixfmt_rgba32_pre> ren_base;
    typedef agg::renderer_scanline_aa_solid<ren_base> renderer;

    agg::rendering_buffer buf(current_buffer_->raw_data(),current_buffer_->width(),current_buffer_->height(), current_buffer_->width() * 4);
    agg::pixfmt_rgba32_pre pixf(buf);
    ren_base renb(pixf);

    color const& fill_  = sym.get_fill();
    unsigned r=fill_.red();
    unsigned g=fill_.green();
    unsigned b=fill_.blue();
    unsigned a=fill_.alpha();
    renderer ren(renb);
    agg::scanline_u8 sl;

    ras_ptr->reset();
    if (gamma_method_ != GAMMA_POWER || gamma_ != 1.0)
    {
        ras_ptr->gamma(agg::gamma_power());
        gamma_method_ = GAMMA_POWER;
        gamma_ = 1.0;
    }

    double height = 0.0;
    expression_ptr height_expr = sym.height();
    if (height_expr)
    {
        value_type result = boost::apply_visitor(evaluate<feature_impl,value_type>(feature), *height_expr);
        height = result.to_double() * scale_factor_;
    }

    for (std::size_t i=0;i<feature.num_geometries();++i)
    {
        geometry_type const& geom = feature.get_geometry(i);
        if (geom.size() > 2)
        {
<<<<<<< HEAD
            boost::scoped_ptr<geometry_type> frame(new geometry_type(geometry_type::types::LineString));
            boost::scoped_ptr<geometry_type> roof(new geometry_type(geometry_type::types::Polygon));
=======
            const std::unique_ptr<geometry_type> frame(new geometry_type(geometry_type::types::LineString));
            const std::unique_ptr<geometry_type> roof(new geometry_type(geometry_type::types::Polygon));
>>>>>>> 0eada708
            std::deque<segment_t> face_segments;
            double x0 = 0;
            double y0 = 0;
            double x,y;
            geom.rewind(0);
            for (unsigned cm = geom.vertex(&x, &y); cm != SEG_END;
                 cm = geom.vertex(&x, &y))
            {
                if (cm == SEG_MOVETO)
                {
                    frame->move_to(x,y);
                }
                else if (cm == SEG_LINETO)
                {
                    frame->line_to(x,y);
                    face_segments.push_back(segment_t(x0,y0,x,y));
                }
                else if (cm == SEG_CLOSE)
                {
                    frame->close_path();
                }
                x0 = x;
                y0 = y;
            }

            std::sort(face_segments.begin(),face_segments.end(), y_order);
            std::deque<segment_t>::const_iterator itr=face_segments.begin();
            std::deque<segment_t>::const_iterator end=face_segments.end();

            for (; itr!=end; ++itr)
            {
<<<<<<< HEAD
                boost::scoped_ptr<geometry_type> faces(new geometry_type(geometry_type::types::Polygon));
=======
                const std::unique_ptr<geometry_type> faces(new geometry_type(geometry_type::types::Polygon));
>>>>>>> 0eada708
                faces->move_to(itr->get<0>(),itr->get<1>());
                faces->line_to(itr->get<2>(),itr->get<3>());
                faces->line_to(itr->get<2>(),itr->get<3>() + height);
                faces->line_to(itr->get<0>(),itr->get<1>() + height);

                path_type faces_path (t_,*faces,prj_trans);
                ras_ptr->add_path(faces_path);
                ren.color(agg::rgba8(int(r*0.8), int(g*0.8), int(b*0.8), int(a * sym.get_opacity())));
                agg::render_scanlines(*ras_ptr, sl, ren);
                ras_ptr->reset();
                //
                frame->move_to(itr->get<0>(),itr->get<1>());
                frame->line_to(itr->get<0>(),itr->get<1>()+height);

            }

            geom.rewind(0);
            for (unsigned cm = geom.vertex(&x, &y); cm != SEG_END;
                 cm = geom.vertex(&x, &y))
            {
                if (cm == SEG_MOVETO)
                {
                    frame->move_to(x,y+height);
                    roof->move_to(x,y+height);
                }
                else if (cm == SEG_LINETO)
                {
                    frame->line_to(x,y+height);
                    roof->line_to(x,y+height);
                }
                else if (cm == SEG_CLOSE)
                {
                    frame->close_path();
                    roof->close_path();
                }
            }

            path_type path(t_,*frame,prj_trans);
            agg::conv_stroke<path_type> stroke(path);
            stroke.width(scale_factor_);
            ras_ptr->add_path(stroke);
            ren.color(agg::rgba8(int(r*0.8), int(g*0.8), int(b*0.8), int(a * sym.get_opacity())));
            agg::render_scanlines(*ras_ptr, sl, ren);
            ras_ptr->reset();

            path_type roof_path (t_,*roof,prj_trans);
            ras_ptr->add_path(roof_path);
            ren.color(agg::rgba8(r, g, b, int(a * sym.get_opacity())));
            agg::render_scanlines(*ras_ptr, sl, ren);

        }
    }
}

template void agg_renderer<image_32>::process(building_symbolizer const&,
                                              mapnik::feature_impl &,
                                              proj_transform const&);

}<|MERGE_RESOLUTION|>--- conflicted
+++ resolved
@@ -91,13 +91,8 @@
         geometry_type const& geom = feature.get_geometry(i);
         if (geom.size() > 2)
         {
-<<<<<<< HEAD
-            boost::scoped_ptr<geometry_type> frame(new geometry_type(geometry_type::types::LineString));
-            boost::scoped_ptr<geometry_type> roof(new geometry_type(geometry_type::types::Polygon));
-=======
             const std::unique_ptr<geometry_type> frame(new geometry_type(geometry_type::types::LineString));
             const std::unique_ptr<geometry_type> roof(new geometry_type(geometry_type::types::Polygon));
->>>>>>> 0eada708
             std::deque<segment_t> face_segments;
             double x0 = 0;
             double y0 = 0;
@@ -129,11 +124,7 @@
 
             for (; itr!=end; ++itr)
             {
-<<<<<<< HEAD
-                boost::scoped_ptr<geometry_type> faces(new geometry_type(geometry_type::types::Polygon));
-=======
                 const std::unique_ptr<geometry_type> faces(new geometry_type(geometry_type::types::Polygon));
->>>>>>> 0eada708
                 faces->move_to(itr->get<0>(),itr->get<1>());
                 faces->line_to(itr->get<2>(),itr->get<3>());
                 faces->line_to(itr->get<2>(),itr->get<3>() + height);
