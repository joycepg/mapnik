/*****************************************************************************
 *
 * This file is part of Mapnik (c++ mapping toolkit)
 *
 * Copyright (C) 2011 Artem Pavlenko
 *
 * This library is free software; you can redistribute it and/or
 * modify it under the terms of the GNU Lesser General Public
 * License as published by the Free Software Foundation; either
 * version 2.1 of the License, or (at your option) any later version.
 *
 * This library is distributed in the hope that it will be useful,
 * but WITHOUT ANY WARRANTY; without even the implied warranty of
 * MERCHANTABILITY or FITNESS FOR A PARTICULAR PURPOSE.  See the GNU
 * Lesser General Public License for more details.
 *
 * You should have received a copy of the GNU Lesser General Public
 * License along with this library; if not, write to the Free Software
 * Foundation, Inc., 51 Franklin St, Fifth Floor, Boston, MA  02110-1301  USA
 *
 *****************************************************************************/

#if defined(HAVE_PNG)
extern "C"
{
#include <png.h>
}
#endif

// mapnik
#if defined(HAVE_PNG)
#include <mapnik/png_io.hpp>
#endif

#if defined(HAVE_TIFF)
#include <mapnik/tiff_io.hpp>
#endif

#if defined(HAVE_JPEG)
#include <mapnik/jpeg_io.hpp>
#endif

#if defined(HAVE_WEBP)
#include <mapnik/webp_io.hpp>
#endif

#include <mapnik/image_util.hpp>
#include <mapnik/image_data.hpp>
#include <mapnik/graphics.hpp>
#include <mapnik/memory.hpp>
#include <mapnik/image_view.hpp>
#include <mapnik/palette.hpp>
#include <mapnik/map.hpp>
#include <mapnik/util/conversions.hpp>

#ifdef HAVE_CAIRO
#include <mapnik/cairo_renderer.hpp>
#include <cairo.h>
#ifdef CAIRO_HAS_PDF_SURFACE
#include <cairo-pdf.h>
#endif // CAIRO_HAS_PDF_SURFACE
#ifdef CAIRO_HAS_PS_SURFACE
#include <cairo-ps.h>
#endif // CAIRO_HAS_PS_SURFACE
#ifdef CAIRO_HAS_SVG_SURFACE
#include <cairo-svg.h>
#endif // CAIRO_HAS_SVG_SURFACE
#endif

// boost

#include <boost/tokenizer.hpp>

// stl
#include <string>
#include <iostream>
#include <fstream>
#include <sstream>
#include <algorithm>

namespace mapnik
{


template <typename T>
std::string save_to_string(T const& image,
                           std::string const& type,
                           rgba_palette const& palette)
{
    std::ostringstream ss(std::ios::out|std::ios::binary);
    save_to_stream(image, ss, type, palette);
    return ss.str();
}

template <typename T>
std::string save_to_string(T const& image,
                           std::string const& type)
{
    std::ostringstream ss(std::ios::out|std::ios::binary);
    save_to_stream(image, ss, type);
    return ss.str();
}

template <typename T>
void save_to_file(T const& image,
                  std::string const& filename,
                  std::string const& type,
                  rgba_palette const& palette)
{
    std::ofstream file (filename.c_str(), std::ios::out| std::ios::trunc|std::ios::binary);
    if (file)
    {
        save_to_stream(image, file, type, palette);
    }
    else throw ImageWriterException("Could not write file to " + filename );
}

template <typename T>
void save_to_file(T const& image,
                  std::string const& filename,
                  std::string const& type)
{
    std::ofstream file (filename.c_str(), std::ios::out| std::ios::trunc|std::ios::binary);
    if (file)
    {
        save_to_stream(image, file, type);
    }
    else throw ImageWriterException("Could not write file to " + filename );
}

#if defined(HAVE_PNG)

void handle_png_options(std::string const& type,
                        png_options & opts)
{
    if (type == "png" || type == "png8" || type == "png256")
    {
        // stick with defaults
        return;
    }
<<<<<<< HEAD
    // TODO - convert to spirit parser
    if (type.length() > 6){
        boost::char_separator<char> sep(":");
        boost::tokenizer< boost::char_separator<char> > tokens(type, sep);
        for (std::string const& t : tokens)
=======
    else if (type == "png24" || type == "png32")
    {
        opts.paletted = false;
        return;
    }
    boost::char_separator<char> sep(":");
    boost::tokenizer< boost::char_separator<char> > tokens(type, sep);
    bool set_colors = false;
    bool set_gamma = false;
    BOOST_FOREACH(std::string const& t, tokens)
    {
        if (t == "png" || t == "png8")
        {
            opts.paletted = true;
        }
        else if (t == "png24" || t == "png32")
        {
            opts.paletted = false;
        }
        else if (t == "m=o")
        {
            opts.use_hextree = false;
        }
        else if (t == "m=h")
        {
            opts.use_hextree = true;
        }
        else if (t == "e=miniz")
>>>>>>> 5672ad92
        {
            opts.use_miniz = true;
        }
        else if (boost::algorithm::starts_with(t, "c="))
        {
            set_colors = true;
            if (!mapnik::util::string2int(t.substr(2),opts.colors) || opts.colors < 1 || opts.colors > 256)
            {
                throw ImageWriterException("invalid color parameter: " + t.substr(2));
            }
        }
        else if (boost::algorithm::starts_with(t, "t="))
        {
            if (!mapnik::util::string2int(t.substr(2),opts.trans_mode) || opts.trans_mode < 0 || opts.trans_mode > 2)
            {
                throw ImageWriterException("invalid trans_mode parameter: " + t.substr(2));
            }
        }
        else if (boost::algorithm::starts_with(t, "g="))
        {
            set_gamma = true;
            if (!mapnik::util::string2double(t.substr(2),opts.gamma) || opts.gamma < 0)
            {
                throw ImageWriterException("invalid gamma parameter: " + t.substr(2));
            }
        }
        else if (boost::algorithm::starts_with(t, "z="))
        {
            /*
              #define Z_NO_COMPRESSION         0
              #define Z_BEST_SPEED             1
              #define Z_BEST_COMPRESSION       9
              #define Z_DEFAULT_COMPRESSION  (-1)
            */
            if (!mapnik::util::string2int(t.substr(2),opts.compression)
                || opts.compression < Z_DEFAULT_COMPRESSION
                || opts.compression > 10) // use 10 here rather than Z_BEST_COMPRESSION (9) to allow for MZ_UBER_COMPRESSION
            {
                throw ImageWriterException("invalid compression parameter: " + t.substr(2) + " (only -1 through 10 are valid)");
            }
        }
        else if (boost::algorithm::starts_with(t, "s="))
        {
            std::string s = t.substr(2);
            if (s == "default")
            {
                opts.strategy = Z_DEFAULT_STRATEGY;
            }
            else if (s == "filtered")
            {
                opts.strategy = Z_FILTERED;
            }
            else if (s == "huff")
            {
                opts.strategy = Z_HUFFMAN_ONLY;
            }
            else if (s == "rle")
            {
                opts.strategy = Z_RLE;
            }
            else if (s == "fixed")
            {
                opts.strategy = Z_FIXED;
            }
            else
            {
                throw ImageWriterException("invalid compression strategy parameter: " + s);
            }
        }
        else
        {
            throw ImageWriterException("unhandled png option: " + t);
        }
    }
    // validation
    if (!opts.paletted && set_colors)
    {
        throw ImageWriterException("invalid color parameter: unavailable for true color (non-paletted) images");
    }
    if (!opts.paletted && set_gamma)
    {
        throw ImageWriterException("invalid gamma parameter: unavailable for true color (non-paletted) images");
    }
    if ((opts.use_miniz == false) && opts.compression > Z_BEST_COMPRESSION)
    {
        throw ImageWriterException("invalid compression value: (only -1 through 9 are valid)");
    }
}
#endif

#if defined(HAVE_WEBP)
void handle_webp_options(std::string const& type,
                        WebPConfig & config,
                        bool & alpha)
{
    if (type == "webp")
    {
        return;
    }
    if (type.length() > 4){
        boost::char_separator<char> sep(":");
        boost::tokenizer< boost::char_separator<char> > tokens(type, sep);
<<<<<<< HEAD
        for (auto const& t : tokens)
=======
        BOOST_FOREACH(std::string const& t, tokens)
>>>>>>> 5672ad92
        {
            if (t == "webp")
            {
                continue;
            }
            else if (boost::algorithm::starts_with(t, "quality="))
            {
                std::string val = t.substr(8);
                if (!val.empty())
                {
                    double quality = 90;
                    if (!mapnik::util::string2double(val,quality) || quality < 0.0 || quality > 100.0)
                    {
                        throw ImageWriterException("invalid webp quality: '" + val + "'");
                    }
                    config.quality = static_cast<float>(quality);
                }
            }
            else if (boost::algorithm::starts_with(t, "method="))
            {
                std::string val = t.substr(7);
                if (!val.empty())
                {
                    if (!mapnik::util::string2int(val,config.method) || config.method < 0 || config.method > 6)
                    {
                        throw ImageWriterException("invalid webp method: '" + val + "'");
                    }
                }
            }
            else if (boost::algorithm::starts_with(t, "lossless="))
            {
                std::string val = t.substr(9);
                if (!val.empty())
                {
                    #if (WEBP_ENCODER_ABI_VERSION >> 8) >= 1 // >= v0.1.99 / 0x0100
                    if (!mapnik::util::string2int(val,config.lossless) || config.lossless < 0 || config.lossless > 1)
                    {
                        throw ImageWriterException("invalid webp lossless: '" + val + "'");
                    }
                    #else
                        #ifdef _MSC_VER
                          #pragma NOTE(compiling against webp that does not support the lossless flag)
                        #else
                          #warning "compiling against webp that does not support the lossless flag"
                        #endif
                    throw ImageWriterException("your webp version does not support the lossless option");
                    #endif
                }
            }
            else if (boost::algorithm::starts_with(t, "image_hint="))
            {
                std::string val = t.substr(11);
                if (!val.empty())
                {
                    #if (WEBP_ENCODER_ABI_VERSION >> 8) >= 1 // >= v0.1.99 / 0x0100
                    int image_hint = 0;
                    if (!mapnik::util::string2int(val,image_hint) || image_hint < 0 || image_hint > 3)
                    {
                        throw ImageWriterException("invalid webp image_hint: '" + val + "'");
                    }
                    config.image_hint = static_cast<WebPImageHint>(image_hint);
                    #else
                        #ifdef _MSC_VER
                          #pragma NOTE(compiling against webp that does not support the image_hint flag)
                        #else
                          #warning "compiling against webp that does not support the image_hint flag"
                        #endif
                    throw ImageWriterException("your webp version does not support the image_hint option");
                    #endif
                }
            }
            else if (boost::algorithm::starts_with(t, "alpha="))
            {
                std::string val = t.substr(6);
                if (!val.empty())
                {
                    if (!mapnik::util::string2bool(val,alpha))
                    {
                        throw ImageWriterException("invalid webp alpha: '" + val + "'");
                    }
                }
            }
            else if (boost::algorithm::starts_with(t, "target_size="))
            {
                std::string val = t.substr(12);
                if (!val.empty())
                {
                    if (!mapnik::util::string2int(val,config.target_size))
                    {
                        throw ImageWriterException("invalid webp target_size: '" + val + "'");
                    }
                }
            }
            else if (boost::algorithm::starts_with(t, "target_psnr="))
            {
                std::string val = t.substr(12);
                if (!val.empty())
                {
                    double psnr = 0;
                    if (!mapnik::util::string2double(val,psnr))
                    {
                        throw ImageWriterException("invalid webp target_psnr: '" + val + "'");
                    }
                    config.target_PSNR = psnr;
                }
            }
            else if (boost::algorithm::starts_with(t, "segments="))
            {
                std::string val = t.substr(9);
                if (!val.empty())
                {
                    if (!mapnik::util::string2int(val,config.segments))
                    {
                        throw ImageWriterException("invalid webp segments: '" + val + "'");
                    }
                }
            }
            else if (boost::algorithm::starts_with(t, "sns_strength="))
            {
                std::string val = t.substr(13);
                if (!val.empty())
                {
                    if (!mapnik::util::string2int(val,config.sns_strength))
                    {
                        throw ImageWriterException("invalid webp sns_strength: '" + val + "'");
                    }
                }
            }
            else if (boost::algorithm::starts_with(t, "filter_strength="))
            {
                std::string val = t.substr(16);
                if (!val.empty())
                {
                    if (!mapnik::util::string2int(val,config.filter_strength))
                    {
                        throw ImageWriterException("invalid webp filter_strength: '" + val + "'");
                    }
                }
            }
            else if (boost::algorithm::starts_with(t, "filter_sharpness="))
            {
                std::string val = t.substr(17);
                if (!val.empty())
                {
                    if (!mapnik::util::string2int(val,config.filter_sharpness))
                    {
                        throw ImageWriterException("invalid webp filter_sharpness: '" + val + "'");
                    }
                }
            }
            else if (boost::algorithm::starts_with(t, "filter_type="))
            {
                std::string val = t.substr(12);
                if (!val.empty())
                {
                    if (!mapnik::util::string2int(val,config.filter_type))
                    {
                        throw ImageWriterException("invalid webp filter_type: '" + val + "'");
                    }
                }
            }
            else if (boost::algorithm::starts_with(t, "autofilter="))
            {
                std::string val = t.substr(11);
                if (!val.empty())
                {
                    if (!mapnik::util::string2int(val,config.autofilter))
                    {
                        throw ImageWriterException("invalid webp autofilter: '" + val + "'");
                    }
                }
            }
            else if (boost::algorithm::starts_with(t, "alpha_compression="))
            {
                std::string val = t.substr(18);
                if (!val.empty())
                {
                    if (!mapnik::util::string2int(val,config.alpha_compression))
                    {
                        throw ImageWriterException("invalid webp alpha_compression: '" + val + "'");
                    }
                }
            }
            else if (boost::algorithm::starts_with(t, "alpha_filtering="))
            {
                std::string val = t.substr(16);
                if (!val.empty())
                {
                    #if (WEBP_ENCODER_ABI_VERSION >> 8) >= 1 // >= v0.1.99 / 0x0100
                    if (!mapnik::util::string2int(val,config.alpha_filtering))
                    {
                        throw ImageWriterException("invalid webp alpha_filtering: '" + val + "'");
                    }
                    #else
                        #ifdef _MSC_VER
                          #pragma NOTE(compiling against webp that does not support the alpha_filtering flag)
                        #else
                          #warning "compiling against webp that does not support the alpha_filtering flag"
                        #endif
                    throw ImageWriterException("your webp version does not support the alpha_filtering option");
                    #endif
                }
            }
            else if (boost::algorithm::starts_with(t, "alpha_quality="))
            {
                std::string val = t.substr(14);
                if (!val.empty())
                {
                    #if (WEBP_ENCODER_ABI_VERSION >> 8) >= 1 // >= v0.1.99 / 0x0100
                    if (!mapnik::util::string2int(val,config.alpha_quality))
                    {
                        throw ImageWriterException("invalid webp alpha_quality: '" + val + "'");
                    }
                    #else
                        #ifdef _MSC_VER
                          #pragma NOTE(compiling against webp that does not support the alpha_quality flag)
                        #else
                          #warning "compiling against webp that does not support the alpha_quality flag"
                        #endif
                    throw ImageWriterException("your webp version does not support the alpha_quality option");
                    #endif
                }
            }
            else if (boost::algorithm::starts_with(t, "pass="))
            {
                std::string val = t.substr(5);
                if (!val.empty())
                {
                    if (!mapnik::util::string2int(val,config.pass))
                    {
                        throw ImageWriterException("invalid webp pass: '" + val + "'");
                    }
                }
            }
            else if (boost::algorithm::starts_with(t, "preprocessing="))
            {
                std::string val = t.substr(14);
                if (!val.empty())
                {
                    if (!mapnik::util::string2int(val,config.preprocessing))
                    {
                        throw ImageWriterException("invalid webp preprocessing: '" + val + "'");
                    }
                }
            }
            else if (boost::algorithm::starts_with(t, "partitions="))
            {
                std::string val = t.substr(11);
                if (!val.empty())
                {
                    if (!mapnik::util::string2int(val,config.partitions))
                    {
                        throw ImageWriterException("invalid webp partitions: '" + val + "'");
                    }
                }
            }
            else if (boost::algorithm::starts_with(t, "partition_limit="))
            {
                std::string val = t.substr(16);
                if (!val.empty())
                {
                    if (!mapnik::util::string2int(val,config.partition_limit))
                    {
                        throw ImageWriterException("invalid webp partition_limit: '" + val + "'");
                    }
                }
            }
            else
            {
                throw ImageWriterException("unhandled webp option: " + t);
            }
        }
    }
}
#endif

template <typename T>
void save_to_stream(T const& image,
                    std::ostream & stream,
                    std::string const& type,
                    rgba_palette const& palette)
{
    if (stream && image.width() > 0 && image.height() > 0)
    {
        std::string t = type;
        std::transform(t.begin(), t.end(), t.begin(), ::tolower);
        if (t == "png" || boost::algorithm::starts_with(t, "png"))
        {
#if defined(HAVE_PNG)
            if (palette.valid())
            {
                png_options opts;
                handle_png_options(t,opts);
                save_as_png8_pal(stream, image, palette, opts);
            }
            else
            {
                save_to_stream(image,stream,type);
            }
#else
            throw ImageWriterException("png output is not enabled in your build of Mapnik");
#endif
        }
        else if (boost::algorithm::starts_with(t, "tif"))
        {
            throw ImageWriterException("palettes are not currently supported when writing to tiff format (yet)");
        }
        else if (boost::algorithm::starts_with(t, "jpeg"))
        {
            throw ImageWriterException("palettes are not currently supported when writing to jpeg format");
        }
        else throw ImageWriterException("unknown file type: " + type);
    }
    else throw ImageWriterException("Could not write to empty stream" );
}


template <typename T>
void save_to_stream(T const& image,
                    std::ostream & stream,
                    std::string const& type)
{
    if (stream && image.width() > 0 && image.height() > 0)
    {
        std::string t = type;
        std::transform(t.begin(), t.end(), t.begin(), ::tolower);
        if (t == "png" || boost::algorithm::starts_with(t, "png"))
        {
#if defined(HAVE_PNG)
            png_options opts;
            handle_png_options(t,opts);
            if (opts.paletted)
            {
                if (opts.use_hextree)
                {
                    save_as_png8_hex(stream, image, opts);
                }
                else
                {
                    save_as_png8_oct(stream, image, opts);
                }
            }
            else
            {
                save_as_png(stream, image, opts);
            }
#else
            throw ImageWriterException("png output is not enabled in your build of Mapnik");
#endif
        }
        else if (boost::algorithm::starts_with(t, "tif"))
        {
#if defined(HAVE_TIFF)
            save_as_tiff(stream, image);
#else
            throw ImageWriterException("tiff output is not enabled in your build of Mapnik");
#endif
        }
        else if (boost::algorithm::starts_with(t, "jpeg"))
        {
#if defined(HAVE_JPEG)
            int quality = 85;
            std::string val = t.substr(4);
            if (!val.empty())
            {
                if (!mapnik::util::string2int(val,quality) || quality < 0 || quality > 100)
                {
                    throw ImageWriterException("invalid jpeg quality: '" + val + "'");
                }
            }
            save_as_jpeg(stream, quality, image);
#else
            throw ImageWriterException("jpeg output is not enabled in your build of Mapnik");
#endif
        }
        else if (boost::algorithm::starts_with(t, "webp"))
        {
#if defined(HAVE_WEBP)
            WebPConfig config;
            // Default values set here will be lossless=0 and quality=75 (as least as of webp v0.3.1)
            if (!WebPConfigInit(&config))
            {
                throw std::runtime_error("version mismatch");
            }
            // see for more details: https://github.com/mapnik/mapnik/wiki/Image-IO#webp-output-options
            bool alpha = true;
            handle_webp_options(t,config,alpha);
            save_as_webp(stream,image,config,alpha);
#else
            throw ImageWriterException("webp output is not enabled in your build of Mapnik");
#endif
        }
        else throw ImageWriterException("unknown file type: " + type);
    }
    else throw ImageWriterException("Could not write to empty stream" );
}

template <typename T>
void save_to_file(T const& image, std::string const& filename)
{
    boost::optional<std::string> type = type_from_filename(filename);
    if (type)
    {
        save_to_file<T>(image, filename, *type);
    }
    else throw ImageWriterException("Could not write file to " + filename );
}

template <typename T>
void save_to_file(T const& image, std::string const& filename, rgba_palette const& palette)
{
    boost::optional<std::string> type = type_from_filename(filename);
    if (type)
    {
        save_to_file<T>(image, filename, *type, palette);
    }
    else throw ImageWriterException("Could not write file to " + filename );
}

#if defined(HAVE_CAIRO)
// TODO - move to separate cairo_io.hpp
void save_to_cairo_file(mapnik::Map const& map, std::string const& filename, double scale_factor, double scale_denominator)
{
    boost::optional<std::string> type = type_from_filename(filename);
    if (type)
    {
        save_to_cairo_file(map,filename,*type,scale_factor,scale_denominator);
    }
    else throw ImageWriterException("Could not write file to " + filename );
}

void save_to_cairo_file(mapnik::Map const& map,
                        std::string const& filename,
                        std::string const& type,
                        double scale_factor,
                        double scale_denominator)
{
    std::ofstream file (filename.c_str(), std::ios::out|std::ios::trunc|std::ios::binary);
    if (file)
    {
        cairo_surface_ptr surface;
        unsigned width = map.width();
        unsigned height = map.height();
        if (type == "pdf")
        {
#ifdef CAIRO_HAS_PDF_SURFACE
            surface = cairo_surface_ptr(cairo_pdf_surface_create(filename.c_str(),width,height),cairo_surface_closer());
#else
            throw ImageWriterException("PDFSurface not supported in the cairo backend");
#endif
        }
#ifdef CAIRO_HAS_SVG_SURFACE
        else if (type == "svg")
        {
            surface = cairo_surface_ptr(cairo_svg_surface_create(filename.c_str(),width,height),cairo_surface_closer());
        }
#endif
#ifdef CAIRO_HAS_PS_SURFACE
        else if (type == "ps")
        {
            surface = cairo_surface_ptr(cairo_ps_surface_create(filename.c_str(),width,height),cairo_surface_closer());
        }
#endif
#ifdef CAIRO_HAS_IMAGE_SURFACE
        else if (type == "ARGB32")
        {
            surface = cairo_surface_ptr(cairo_image_surface_create(CAIRO_FORMAT_ARGB32,width,height),cairo_surface_closer());
        }
        else if (type == "RGB24")
        {
            surface = cairo_surface_ptr(cairo_image_surface_create(CAIRO_FORMAT_RGB24,width,height),cairo_surface_closer());
        }
#endif
        else
        {
            throw ImageWriterException("unknown file type: " + type);
        }

        //cairo_t * ctx = cairo_create(surface);

        // TODO - expose as user option
        /*
          if (type == "ARGB32" || type == "RGB24")
          {
          context->set_antialias(Cairo::ANTIALIAS_NONE);
          }
        */

        mapnik::cairo_renderer<cairo_ptr> ren(map, create_context(surface), scale_factor);
        ren.apply(scale_denominator);

        if (type == "ARGB32" || type == "RGB24")
        {
            cairo_surface_write_to_png(&*surface, filename.c_str());
        }
        cairo_surface_finish(&*surface);
    }
}

#endif

template void save_to_file<image_data_32>(image_data_32 const&,
                                          std::string const&,
                                          std::string const&);

template void save_to_file<image_data_32>(image_data_32 const&,
                                          std::string const&,
                                          std::string const&,
                                          rgba_palette const& palette);

template void save_to_file<image_data_32>(image_data_32 const&,
                                          std::string const&);

template void save_to_file<image_data_32>(image_data_32 const&,
                                          std::string const&,
                                          rgba_palette const& palette);

template std::string save_to_string<image_data_32>(image_data_32 const&,
                                                   std::string const&);

template std::string save_to_string<image_data_32>(image_data_32 const&,
                                                   std::string const&,
                                                   rgba_palette const& palette);

template void save_to_file<image_view<image_data_32> > (image_view<image_data_32> const&,
                                                        std::string const&,
                                                        std::string const&);

template void save_to_file<image_view<image_data_32> > (image_view<image_data_32> const&,
                                                        std::string const&,
                                                        std::string const&,
                                                        rgba_palette const& palette);

template void save_to_file<image_view<image_data_32> > (image_view<image_data_32> const&,
                                                        std::string const&);

template void save_to_file<image_view<image_data_32> > (image_view<image_data_32> const&,
                                                        std::string const&,
                                                        rgba_palette const& palette);

template std::string save_to_string<image_view<image_data_32> > (image_view<image_data_32> const&,
                                                                 std::string const&);

template std::string save_to_string<image_view<image_data_32> > (image_view<image_data_32> const&,
                                                                 std::string const&,
                                                                 rgba_palette const& palette);

void save_to_file(image_32 const& image,std::string const& file)
{
    save_to_file<image_data_32>(image.data(), file);
}

void save_to_file (image_32 const& image,
                   std::string const& file,
                   std::string const& type)
{
    save_to_file<image_data_32>(image.data(), file, type);
}

void save_to_file (image_32 const& image,
                   std::string const& file,
                   std::string const& type,
                   rgba_palette const& palette)
{
    save_to_file<image_data_32>(image.data(), file, type, palette);
}

std::string save_to_string(image_32 const& image,
                           std::string const& type)
{
    return save_to_string<image_data_32>(image.data(), type);
}

std::string save_to_string(image_32 const& image,
                           std::string const& type,
                           rgba_palette const& palette)
{
    return save_to_string<image_data_32>(image.data(), type, palette);
}

}<|MERGE_RESOLUTION|>--- conflicted
+++ resolved
@@ -138,13 +138,6 @@
         // stick with defaults
         return;
     }
-<<<<<<< HEAD
-    // TODO - convert to spirit parser
-    if (type.length() > 6){
-        boost::char_separator<char> sep(":");
-        boost::tokenizer< boost::char_separator<char> > tokens(type, sep);
-        for (std::string const& t : tokens)
-=======
     else if (type == "png24" || type == "png32")
     {
         opts.paletted = false;
@@ -154,7 +147,7 @@
     boost::tokenizer< boost::char_separator<char> > tokens(type, sep);
     bool set_colors = false;
     bool set_gamma = false;
-    BOOST_FOREACH(std::string const& t, tokens)
+    for (std::string const& t : tokens)
     {
         if (t == "png" || t == "png8")
         {
@@ -173,7 +166,6 @@
             opts.use_hextree = true;
         }
         else if (t == "e=miniz")
->>>>>>> 5672ad92
         {
             opts.use_miniz = true;
         }
@@ -276,11 +268,7 @@
     if (type.length() > 4){
         boost::char_separator<char> sep(":");
         boost::tokenizer< boost::char_separator<char> > tokens(type, sep);
-<<<<<<< HEAD
         for (auto const& t : tokens)
-=======
-        BOOST_FOREACH(std::string const& t, tokens)
->>>>>>> 5672ad92
         {
             if (t == "webp")
             {
