--- conflicted
+++ resolved
@@ -432,10 +432,10 @@
 {
     pixel_position const& base = pos->get_base_point();
 
-    glyph_positions::const_iterator itr = pos->begin(), end = pos->end();
-    for (; itr != end; itr++)
-    {
-<<<<<<< HEAD
+    //Render halo
+    glyph_positions::const_iterator itr, end = pos->end();
+    for (itr = pos->begin(); itr != end; itr++)
+    {
         glyph_info const& glyph = *(itr->glyph);
         double text_size = glyph.format->text_size * scale_factor;
         glyph.face->set_character_sizes(text_size);
@@ -456,70 +456,28 @@
         set_line_join(ROUND_JOIN);
         set_color(glyph.format->halo_fill);
         stroke();
+    }
+    //Render text
+    glyph_positions::const_iterator itr, end = pos->end();
+    for (itr = pos->begin(); itr != end; itr++)
+    {
+        glyph_info const& glyph = *(itr->glyph);
+        double text_size = glyph.format->text_size * scale_factor;
+        glyph.face->set_character_sizes(text_size);
+
+        cairo_matrix_t matrix;
+        matrix.xx = text_size * itr->rot.cos;
+        matrix.xy = text_size * itr->rot.sin;
+        matrix.yx = text_size * -itr->rot.sin;
+        matrix.yy = text_size * itr->rot.cos;
+        matrix.x0 = 0;
+        matrix.y0 = 0;
+
+        set_font_matrix(matrix);
+        set_font_face(manager, glyph.face);
         set_color(glyph.format->fill);
         show_glyph(glyph.glyph_index, base + itr->pos);
-=======
-        char_info_ptr c;
-        double x, y, angle;
-
-        path.vertex(c, x, y, angle);
-
-        face_set_ptr faces = font_manager.get_face_set(c->format->face_name, c->format->fontset);
-        double text_size = c->format->text_size * scale_factor;
-        faces->set_character_sizes(text_size);
-
-        glyph_ptr glyph = faces->get_glyph(c->c);
-
-        if (glyph)
-        {
-            cairo_matrix_t matrix;
-            matrix.xx = text_size * std::cos(angle);
-            matrix.xy = text_size * std::sin(angle);
-            matrix.yx = text_size * -std::sin(angle);
-            matrix.yy = text_size * std::cos(angle);
-            matrix.x0 = 0;
-            matrix.y0 = 0;
-            set_font_matrix(matrix);
-            set_font_face(manager, glyph->get_face());
-            glyph_path(glyph->get_index(), sx + x, sy - y);
-            set_line_width(2.0 * c->format->halo_radius * scale_factor);
-            set_line_join(ROUND_JOIN);
-            set_color(c->format->halo_fill);
-            stroke();
-        }
-    }
-
-    path.rewind();
-
-    for (int iii = 0; iii < path.num_nodes(); iii++)
-    {
-        char_info_ptr c;
-        double x, y, angle;
-
-        path.vertex(c, x, y, angle);
-
-        face_set_ptr faces = font_manager.get_face_set(c->format->face_name, c->format->fontset);
-        double text_size = c->format->text_size * scale_factor;
-        faces->set_character_sizes(text_size);
-
-        glyph_ptr glyph = faces->get_glyph(c->c);
-
-        if (glyph)
-        {
-            cairo_matrix_t matrix;
-            matrix.xx = text_size * std::cos(angle);
-            matrix.xy = text_size * std::sin(angle);
-            matrix.yx = text_size * -std::sin(angle);
-            matrix.yy = text_size * std::cos(angle);
-            matrix.x0 = 0;
-            matrix.y0 = 0;
-            set_font_matrix(matrix);
-            set_font_face(manager, glyph->get_face());
-            set_color(c->format->fill);
-            show_glyph(glyph->get_index(), sx + x, sy - y);
-        }
->>>>>>> e9190820
-    }
-
-}
-}+    }
+}
+
+} //ns mapnik