--- conflicted
+++ resolved
@@ -64,11 +64,7 @@
       fidcolumn_(layer_.GetFIDColumn())
 {
 
-<<<<<<< HEAD
-    boost::optional<mapnik::mapped_region_ptr> memory = mapnik::mapped_memory_cache::instance()->find(index_file.c_str(),true);
-=======
     boost::optional<mapnik::mapped_region_ptr> memory = mapnik::mapped_memory_cache::instance().find(index_file.c_str(),true);
->>>>>>> 967d6110
     if (memory)
     {
         boost::interprocess::ibufferstream file(static_cast<char*>((*memory)->get_address()),(*memory)->get_size());
