--- conflicted
+++ resolved
@@ -49,7 +49,6 @@
 
 struct evaluated_format_properties
 {
-<<<<<<< HEAD
     evaluated_format_properties() :
       face_name(),
       text_size(0.0),
@@ -61,7 +60,7 @@
       fill(0,0,0),
       halo_fill(0,0,0),
       halo_radius(0.0),
-      font_feature_settings() {}
+      ff_settings() {}
     std::string face_name;
     boost::optional<font_set> fontset;
     double text_size;
@@ -73,20 +72,7 @@
     color fill;
     color halo_fill;
     double halo_radius;
-    font_feature_settings font_feature_settings;
-=======
-    std::string face_name = "";
-    boost::optional<font_set> fontset;
-    double text_size = 0.0;
-    double character_spacing = 0.0;
-    double line_spacing = 0.0;
-    double text_opacity = 1.0;
-    double halo_opacity = 1.0;
-    text_transform_e text_transform = NONE;
-    color fill = color(0,0,0);
-    color halo_fill = color(255,255,255);
-    double halo_radius = 0.0;
-    font_feature_settings_ptr font_feature_settings = std::make_shared<mapnik::font_feature_settings>();
+    font_feature_settings ff_settings;
 };
 
 struct evaluated_text_properties : noncopyable
@@ -104,7 +90,7 @@
     bool allow_overlap = false;
     bool largest_bbox_only = true; // Only consider geometry with largest bbox (polygons)
     text_upright_e upright = UPRIGHT_AUTO;
->>>>>>> a61364d2
+
 };
 
 }
@@ -147,7 +133,7 @@
     symbolizer_base::value_type halo_fill;
     symbolizer_base::value_type halo_radius;
     symbolizer_base::value_type text_transform;
-    symbolizer_base::value_type font_feature_settings;
+    symbolizer_base::value_type ff_settings;
 };
 
 
