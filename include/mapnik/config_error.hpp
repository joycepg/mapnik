/*****************************************************************************
 *
 * This file is part of Mapnik (c++ mapping toolkit)
 *
 * Copyright (C) 2011 Artem Pavlenko
 *
 * This library is free software; you can redistribute it and/or
 * modify it under the terms of the GNU Lesser General Public
 * License as published by the Free Software Foundation; either
 * version 2.1 of the License, or (at your option) any later version.
 *
 * This library is distributed in the hope that it will be useful,
 * but WITHOUT ANY WARRANTY; without even the implied warranty of
 * MERCHANTABILITY or FITNESS FOR A PARTICULAR PURPOSE.  See the GNU
 * Lesser General Public License for more details.
 *
 * You should have received a copy of the GNU Lesser General Public
 * License along with this library; if not, write to the Free Software
 * Foundation, Inc., 51 Franklin St, Fifth Floor, Boston, MA  02110-1301  USA
 *
 *****************************************************************************/

#ifndef MAPNIK_CONFIG_ERROR_HPP
#define MAPNIK_CONFIG_ERROR_HPP

#include <iostream>
#include <sstream>

namespace mapnik {

class xml_node;
class config_error : public std::exception
{
public:
<<<<<<< HEAD
    config_error():
        what_() {}

    config_error( std::string const& what ) :
        what_( what )
    {
    }
    virtual ~config_error() throw() {}

    virtual const char * what() const throw()
    {
        return what_.c_str();
    }

    void append_context(std::string const& ctx) const
    {
        what_ += " " + ctx;
    }
=======
    config_error(std::string const& what);
    config_error(std::string const& what, xml_node const& node);
    config_error(std::string const& what, unsigned line_number, std::string const& filename);
    virtual ~config_error() throw() {}

    virtual const char * what() const throw();
>>>>>>> 150de2aa

    void append_context(const std::string & ctx) const;
    void append_context(const std::string & ctx, xml_node const& node) const;
    void append_context(xml_node const& node) const;
protected:
    mutable std::string what_;
    mutable unsigned line_number_;
    mutable std::string file_;
    mutable std::string node_name_;
    mutable std::string msg_;
};

}

#endif // MAPNIK_CONFIG_ERROR_HPP<|MERGE_RESOLUTION|>--- conflicted
+++ resolved
@@ -32,33 +32,12 @@
 class config_error : public std::exception
 {
 public:
-<<<<<<< HEAD
-    config_error():
-        what_() {}
-
-    config_error( std::string const& what ) :
-        what_( what )
-    {
-    }
-    virtual ~config_error() throw() {}
-
-    virtual const char * what() const throw()
-    {
-        return what_.c_str();
-    }
-
-    void append_context(std::string const& ctx) const
-    {
-        what_ += " " + ctx;
-    }
-=======
     config_error(std::string const& what);
     config_error(std::string const& what, xml_node const& node);
     config_error(std::string const& what, unsigned line_number, std::string const& filename);
     virtual ~config_error() throw() {}
 
     virtual const char * what() const throw();
->>>>>>> 150de2aa
 
     void append_context(const std::string & ctx) const;
     void append_context(const std::string & ctx, xml_node const& node) const;
