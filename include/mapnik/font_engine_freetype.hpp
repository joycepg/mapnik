/*****************************************************************************
 *
 * This file is part of Mapnik (c++ mapping toolkit)
 *
 * Copyright (C) 2011 Artem Pavlenko
 *
 * This library is free software; you can redistribute it and/or
 * modify it under the terms of the GNU Lesser General Public
 * License as published by the Free Software Foundation; either
 * version 2.1 of the License, or (at your option) any later version.
 *
 * This library is distributed in the hope that it will be useful,
 * but WITHOUT ANY WARRANTY; without even the implied warranty of
 * MERCHANTABILITY or FITNESS FOR A PARTICULAR PURPOSE.  See the GNU
 * Lesser General Public License for more details.
 *
 * You should have received a copy of the GNU Lesser General Public
 * License along with this library; if not, write to the Free Software
 * Foundation, Inc., 51 Franklin St, Fifth Floor, Boston, MA  02110-1301  USA
 *
 *****************************************************************************/

#ifndef MAPNIK_FONT_ENGINE_FREETYPE_HPP
#define MAPNIK_FONT_ENGINE_FREETYPE_HPP

// mapnik
#include <mapnik/config.hpp>
#include <mapnik/font_set.hpp>
#include <mapnik/text/face.hpp>

// freetype2
extern "C"
{
#include <ft2build.h>
#include FT_FREETYPE_H
#include FT_GLYPH_H
#include FT_STROKER_H
}

//// boost
#include <boost/shared_ptr.hpp>
#include <boost/ptr_container/ptr_vector.hpp>
#ifdef MAPNIK_THREADSAFE
#include <boost/thread/mutex.hpp>
#endif

//// stl
#include <vector>

namespace mapnik
{
<<<<<<< HEAD
=======
class font_face;
class text_path;
class string_info;

typedef boost::shared_ptr<font_face> face_ptr;

class MAPNIK_DECL font_glyph : private boost::noncopyable
{
public:
    font_glyph(face_ptr face, unsigned index)
        : face_(face), index_(index) {}

    face_ptr get_face() const
    {
        return face_;
    }

    unsigned get_index() const
    {
        return index_;
    }
private:
    face_ptr face_;
    unsigned index_;
};

typedef boost::shared_ptr<font_glyph> glyph_ptr;

class font_face : boost::noncopyable
{
public:
    font_face(FT_Face face)
        : face_(face) {}

    std::string  family_name() const
    {
        return std::string(face_->family_name);
    }

    std::string  style_name() const
    {
        return std::string(face_->style_name);
    }

    FT_GlyphSlot glyph() const
    {
        return face_->glyph;
    }

    FT_Face get_face() const
    {
        return face_;
    }

    unsigned get_char(unsigned c) const
    {
        return FT_Get_Char_Index(face_, c);
    }

    bool set_pixel_sizes(unsigned size)
    {
        if (! FT_Set_Pixel_Sizes( face_, 0, size ))
            return true;
        return false;
    }

    bool set_character_sizes(double size)
    {
        if ( !FT_Set_Char_Size(face_,0,(FT_F26Dot6)(size * (1<<6)),0,0))
            return true;
        return false;
    }

    ~font_face()
    {
        MAPNIK_LOG_DEBUG(font_engine_freetype) << "font_face: Clean up face \"" << family_name() << " " << style_name() << "\"";

        FT_Done_Face(face_);
    }

private:
    FT_Face face_;
};

class MAPNIK_DECL font_face_set : private boost::noncopyable
{
public:
    font_face_set(void)
        : faces_(),
        dimension_cache_() {}

    void add(face_ptr face)
    {
        faces_.push_back(face);
        dimension_cache_.clear(); //Make sure we don't use old cached data
    }

    unsigned size() const
    {
        return faces_.size();
    }

    glyph_ptr get_glyph(unsigned c) const
    {
        BOOST_FOREACH ( face_ptr const& face, faces_)
        {
            FT_UInt g = face->get_char(c);
            if (g) return boost::make_shared<font_glyph>(face, g);
        }

        // Final fallback to empty square if nothing better in any font
        return boost::make_shared<font_glyph>(*faces_.begin(), 0);
    }

    char_info character_dimensions(const unsigned c);

    void get_string_info(string_info & info, UnicodeString const& ustr, char_properties *format);

    void set_pixel_sizes(unsigned size)
    {
        BOOST_FOREACH ( face_ptr const& face, faces_)
        {
            face->set_pixel_sizes(size);
        }
    }

    void set_character_sizes(double size)
    {
        BOOST_FOREACH ( face_ptr const& face, faces_)
        {
            face->set_character_sizes(size);
        }
    }
private:
    std::vector<face_ptr> faces_;
    std::map<unsigned, char_info> dimension_cache_;
};
>>>>>>> a513d3f9

// FT_Stroker wrapper
class stroker : boost::noncopyable
{
public:
    explicit stroker(FT_Stroker s)
        : s_(s) {}
    ~stroker();

    void init(double radius);

    FT_Stroker const& get() const { return s_; }
private:
    FT_Stroker s_;
};
typedef boost::shared_ptr<stroker> stroker_ptr;


class MAPNIK_DECL freetype_engine
{
public:
    static bool is_font_file(std::string const& file_name);

    /*! \brief register a font file
     *  @param file_name path to a font file.
     *  @return bool - true if at least one face was successfully registered in the file.
     */
    static bool register_font(std::string const& file_name);

    /*! \brief register a font file
     *  @param file_name - path to a directory containing fonts or subdirectories.
     *  @param recurse - default false, whether to search for fonts in sub directories.
     *  @return bool - true if at least one face was successfully registered.
     */
    static bool register_fonts(std::string const& dir, bool recurse = false);
    static std::vector<std::string> face_names();
    static std::map<std::string,std::pair<int,std::string> > const& get_mapping();
    face_ptr create_face(std::string const& family_name);
    stroker_ptr create_stroker();
    virtual ~freetype_engine();
    freetype_engine();
private:
    FT_Library library_;
#ifdef MAPNIK_THREADSAFE
    static boost::mutex mutex_;
#endif
    static std::map<std::string, std::pair<int,std::string> > name2file_;
};

template <typename T>
class MAPNIK_DECL face_manager : private boost::noncopyable
{
    typedef T font_engine_type;
    typedef std::map<std::string, face_ptr> face_ptr_cache_type;

public:
    face_manager(T & engine)
        : engine_(engine),
        stroker_(engine_.create_stroker()),
        face_ptr_cache_()  {}

    face_ptr get_face(std::string const& name);
    face_set_ptr get_face_set(std::string const& name);
    face_set_ptr get_face_set(font_set const& fset);
    face_set_ptr get_face_set(std::string const& name, font_set const& fset);


    stroker_ptr get_stroker() { return stroker_; }

private:
    font_engine_type & engine_;
    stroker_ptr stroker_;
    face_ptr_cache_type face_ptr_cache_;
};

typedef face_manager<freetype_engine> face_manager_freetype;

}

#endif // MAPNIK_FONT_ENGINE_FREETYPE_HPP<|MERGE_RESOLUTION|>--- conflicted
+++ resolved
@@ -49,146 +49,6 @@
 
 namespace mapnik
 {
-<<<<<<< HEAD
-=======
-class font_face;
-class text_path;
-class string_info;
-
-typedef boost::shared_ptr<font_face> face_ptr;
-
-class MAPNIK_DECL font_glyph : private boost::noncopyable
-{
-public:
-    font_glyph(face_ptr face, unsigned index)
-        : face_(face), index_(index) {}
-
-    face_ptr get_face() const
-    {
-        return face_;
-    }
-
-    unsigned get_index() const
-    {
-        return index_;
-    }
-private:
-    face_ptr face_;
-    unsigned index_;
-};
-
-typedef boost::shared_ptr<font_glyph> glyph_ptr;
-
-class font_face : boost::noncopyable
-{
-public:
-    font_face(FT_Face face)
-        : face_(face) {}
-
-    std::string  family_name() const
-    {
-        return std::string(face_->family_name);
-    }
-
-    std::string  style_name() const
-    {
-        return std::string(face_->style_name);
-    }
-
-    FT_GlyphSlot glyph() const
-    {
-        return face_->glyph;
-    }
-
-    FT_Face get_face() const
-    {
-        return face_;
-    }
-
-    unsigned get_char(unsigned c) const
-    {
-        return FT_Get_Char_Index(face_, c);
-    }
-
-    bool set_pixel_sizes(unsigned size)
-    {
-        if (! FT_Set_Pixel_Sizes( face_, 0, size ))
-            return true;
-        return false;
-    }
-
-    bool set_character_sizes(double size)
-    {
-        if ( !FT_Set_Char_Size(face_,0,(FT_F26Dot6)(size * (1<<6)),0,0))
-            return true;
-        return false;
-    }
-
-    ~font_face()
-    {
-        MAPNIK_LOG_DEBUG(font_engine_freetype) << "font_face: Clean up face \"" << family_name() << " " << style_name() << "\"";
-
-        FT_Done_Face(face_);
-    }
-
-private:
-    FT_Face face_;
-};
-
-class MAPNIK_DECL font_face_set : private boost::noncopyable
-{
-public:
-    font_face_set(void)
-        : faces_(),
-        dimension_cache_() {}
-
-    void add(face_ptr face)
-    {
-        faces_.push_back(face);
-        dimension_cache_.clear(); //Make sure we don't use old cached data
-    }
-
-    unsigned size() const
-    {
-        return faces_.size();
-    }
-
-    glyph_ptr get_glyph(unsigned c) const
-    {
-        BOOST_FOREACH ( face_ptr const& face, faces_)
-        {
-            FT_UInt g = face->get_char(c);
-            if (g) return boost::make_shared<font_glyph>(face, g);
-        }
-
-        // Final fallback to empty square if nothing better in any font
-        return boost::make_shared<font_glyph>(*faces_.begin(), 0);
-    }
-
-    char_info character_dimensions(const unsigned c);
-
-    void get_string_info(string_info & info, UnicodeString const& ustr, char_properties *format);
-
-    void set_pixel_sizes(unsigned size)
-    {
-        BOOST_FOREACH ( face_ptr const& face, faces_)
-        {
-            face->set_pixel_sizes(size);
-        }
-    }
-
-    void set_character_sizes(double size)
-    {
-        BOOST_FOREACH ( face_ptr const& face, faces_)
-        {
-            face->set_character_sizes(size);
-        }
-    }
-private:
-    std::vector<face_ptr> faces_;
-    std::map<unsigned, char_info> dimension_cache_;
-};
->>>>>>> a513d3f9
 
 // FT_Stroker wrapper
 class stroker : boost::noncopyable
@@ -211,13 +71,11 @@
 {
 public:
     static bool is_font_file(std::string const& file_name);
-
     /*! \brief register a font file
      *  @param file_name path to a font file.
      *  @return bool - true if at least one face was successfully registered in the file.
      */
     static bool register_font(std::string const& file_name);
-
     /*! \brief register a font file
      *  @param file_name - path to a directory containing fonts or subdirectories.
      *  @param recurse - default false, whether to search for fonts in sub directories.
