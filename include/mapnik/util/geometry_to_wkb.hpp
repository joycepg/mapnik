/*****************************************************************************
 *
 * This file is part of Mapnik (c++ mapping toolkit)
 *
 * Copyright (C) 2015 Artem Pavlenko
 *
 * This library is free software; you can redistribute it and/or
 * modify it under the terms of the GNU Lesser General Public
 * License as published by the Free Software Foundation; either
 * version 2.1 of the License, or (at your option) any later version.
 *
 * This library is distributed in the hope that it will be useful,
 * but WITHOUT ANY WARRANTY; without even the implied warranty of
 * MERCHANTABILITY or FITNESS FOR A PARTICULAR PURPOSE.  See the GNU
 * Lesser General Public License for more details.
 *
 * You should have received a copy of the GNU Lesser General Public
 * License along with this library; if not, write to the Free Software
 * Foundation, Inc., 51 Franklin St, Fifth Floor, Boston, MA  02110-1301  USA
 *
 *****************************************************************************/

#ifndef MAPNIK_GEOMETRY_TO_WKB_HPP
#define MAPNIK_GEOMETRY_TO_WKB_HPP

// mapnik
#include <mapnik/config.hpp>
#include <mapnik/make_unique.hpp>
#include <mapnik/wkb.hpp>
#include <mapnik/geometry.hpp>
#include <mapnik/geometry_type.hpp>

// stl
#include <sstream>
#include <vector>
#include <cstdio>
#include <cstring>
#include <memory>
#include <cassert>

namespace mapnik { namespace util { namespace detail {

std::string to_hex(const char* blob, unsigned size)
{
    std::string buf;
    buf.reserve(size * 2);
    std::ostringstream s(buf);
    s.seekp(0);
    char hex[3];
    std::memset(hex, 0, 3);
    for ( unsigned pos = 0; pos < size; ++pos)
    {
        std::sprintf (hex, "%02x", int(blob[pos]) & 0xff);
        s << hex;
    }
    return s.str();
}

inline void reverse_bytes(char size, char *address)
{
    char * first = address;
    char * last = first + size - 1;
    for(;first < last;++first, --last)
    {
        char x = *last;
        *last = *first;
        *first = x;
    }
}

struct wkb_stream
{
    wkb_stream(char * buffer, std::size_t size)
        : buffer_(buffer),
          size_(size),
          pos_(0) {}

    void write(char const* data, std::size_t size)
    {
        std::copy(data, data + size, buffer_ + pos_);
        pos_ += size;
    }

    bool good()
    {
        return (pos_ <= size_) ? true : false;
    }

    char * buffer_;
    std::streamsize size_;
    std::streamsize pos_;
};

template <typename S, typename T>
inline void write (S & stream, T val, std::size_t size, wkbByteOrder byte_order)
{
    bool need_swap =  byte_order ? wkbXDR : wkbNDR;
    char* buf = reinterpret_cast<char*>(&val);
    if (need_swap)
    {
        reverse_bytes(size,buf);
    }
    stream.write(buf,size);
}

struct wkb_buffer
{
    wkb_buffer(std::size_t size)
        : size_(size),
          data_( (size_ != 0) ? static_cast<char*>(::operator new (size_)) : 0)
    {}

    ~wkb_buffer()
    {
        ::operator delete(data_);
    }

    inline std::size_t size() const
    {
        return size_;
    }

    inline char* buffer()
    {
        return data_;
    }

    std::size_t size_;
    char * data_;
};

using wkb_buffer_ptr = std::unique_ptr<wkb_buffer>;

wkb_buffer_ptr point_wkb( geometry::point const& pt, wkbByteOrder byte_order)
{
    std::size_t size = 1 + 4 + 8 * 2 ; // byteOrder + wkbType + Point
    wkb_buffer_ptr wkb = std::make_unique<wkb_buffer>(size);
    wkb_stream ss(wkb->buffer(), wkb->size());
    ss.write(reinterpret_cast<char*>(&byte_order),1);
    write(ss, static_cast<int>(geometry::geometry_types::Point), 4 , byte_order);
    write(ss, pt.x, 8, byte_order);
    write(ss, pt.y, 8, byte_order);
    assert(ss.good());
    return std::move(wkb);
}

wkb_buffer_ptr line_string_wkb(geometry::line_string const& line, wkbByteOrder byte_order)
{
    unsigned num_points = line.size();
    assert(num_points > 1);
    std::size_t size = 1 + 4 + 4 + 8 * 2 * num_points ; // byteOrder + wkbType + numPoints + Point*numPoints
    wkb_buffer_ptr wkb = std::make_unique<wkb_buffer>(size);
    wkb_stream ss(wkb->buffer(), wkb->size());
    ss.write(reinterpret_cast<char*>(&byte_order),1);
    write(ss, static_cast<int>(mapnik::geometry::geometry_types::LineString) , 4, byte_order);
    write(ss, num_points, 4, byte_order);
    for (unsigned i=0; i< num_points; ++i)
    {
        geometry::point const& pt = line[i];
        write(ss, pt.x, 8, byte_order);
        write(ss, pt.y, 8, byte_order);
    }
    assert(ss.good());
    return std::move(wkb);
}

wkb_buffer_ptr polygon_wkb( geometry::polygon const& poly, wkbByteOrder byte_order)
{
    std::size_t size = 1 + 4 + 4 ; // byteOrder + wkbType + numRings
    size += 4 + 2 * 8 * poly.exterior_ring.size();
    for ( auto const& ring : poly.interior_rings)
    {

        size += 4 + 2 * 8 * ring.size();
    }

    wkb_buffer_ptr wkb = std::make_unique<wkb_buffer>(size);
    wkb_stream ss(wkb->buffer(), wkb->size());
    ss.write(reinterpret_cast<char*>(&byte_order),1);
    write(ss, static_cast<int>(mapnik::geometry::geometry_types::Polygon), 4, byte_order);
    write(ss, poly.num_rings(), 4, byte_order);

    // exterior
    write(ss, poly.exterior_ring.size(), 4, byte_order);
    for (auto const& pt : poly.exterior_ring)
    {
        write(ss, pt.x, 8, byte_order);
        write(ss, pt.y, 8, byte_order);
    }
    // interiors
    for (auto const& ring : poly.interior_rings)
    {
        write(ss, ring.size(), 4, byte_order);
        for ( auto const& pt : ring)
        {
            write(ss, pt.x, 8, byte_order);
            write(ss, pt.y, 8, byte_order);
        }
    }

    assert(ss.good());
    return std::move(wkb);
}

wkb_buffer_ptr multi_point_wkb( geometry::multi_point const& multi_pt, wkbByteOrder byte_order)
{
    std::size_t size = 1 + 4 + 4 + (1 + 4 + 8 * 2) * multi_pt.size() ; // byteOrder + wkbType + num_point + Point.size * num_points
    wkb_buffer_ptr wkb = std::make_unique<wkb_buffer>(size);
    wkb_stream ss(wkb->buffer(), wkb->size());
    ss.write(reinterpret_cast<char*>(&byte_order),1);
    write(ss, static_cast<int>(geometry::geometry_types::MultiPoint), 4, byte_order);
    write(ss, multi_pt.size(), 4 ,byte_order);
    for (auto const& pt : multi_pt)
    {
        ss.write(reinterpret_cast<char*>(&byte_order),1);
        write(ss, static_cast<int>(geometry::geometry_types::Point), 4, byte_order);
        write(ss, pt.x, 8, byte_order);
        write(ss, pt.y, 8, byte_order);
    }
    assert(ss.good());
    return std::move(wkb);
}


template <typename MultiGeometry>
    wkb_buffer_ptr multi_geom_wkb(MultiGeometry const& multi_geom, wkbByteOrder byte_order);

struct geometry_to_wkb
{
<<<<<<< HEAD
    using result_type = wkb_buffer_ptr;

    geometry_to_wkb(wkbByteOrder byte_order)
        : byte_order_(byte_order) {}

    result_type operator() (geometry::geometry const& geom) const
=======
    if (paths.size() < 1)
    {
        return nullptr;
    }

    if (paths.size() == 1)
>>>>>>> 3270d42b
    {
        return util::apply_visitor(*this, geom);
    }

    result_type operator() (geometry::geometry_empty const&) const
    {
        return result_type();
    }

    result_type operator() (geometry::point const& pt) const
    {
        return point_wkb(pt, byte_order_);
    }

    result_type operator() (geometry::line_string const& line) const
    {
        return line_string_wkb(line, byte_order_);
    }

    result_type operator() (geometry::polygon const& poly) const
    {
        return polygon_wkb(poly, byte_order_);
    }

    // multi/collection

    result_type operator() (geometry::multi_point const& multi_pt) const
    {
        return multi_point_wkb(multi_pt, byte_order_);
    }

    template <typename Geometry>
    result_type operator() (Geometry const& geom) const
    {
        return multi_geom_wkb(geom, byte_order_);
    }

    wkbByteOrder byte_order_;
};

template <typename MultiGeometry>
wkb_buffer_ptr multi_geom_wkb(MultiGeometry const& multi_geom, wkbByteOrder byte_order)
{
    size_t multi_size = 1 + 4 + 4;
    std::vector<wkb_buffer_ptr> wkb_cont;
    for (auto const& geom : multi_geom)
    {
        wkb_buffer_ptr wkb = geometry_to_wkb(byte_order)(geom);
        multi_size += wkb->size();
        wkb_cont.push_back(std::move(wkb));
    }
    wkb_buffer_ptr multi_wkb = std::make_unique<wkb_buffer>(multi_size);
    wkb_stream ss(multi_wkb->buffer(), multi_wkb->size());
    ss.write(reinterpret_cast<char*>(&byte_order),1);
    write(ss, static_cast<int>(geometry::detail::geometry_type()(multi_geom)) , 4, byte_order);
    write(ss, multi_geom.size(), 4 ,byte_order);

    for ( wkb_buffer_ptr const& wkb : wkb_cont)
    {
        ss.write(wkb->buffer(), wkb->size());
    }

    return std::move(multi_wkb);
}
} // ns detail

using wkb_buffer_ptr = detail::wkb_buffer_ptr;

template<typename GeometryType>
wkb_buffer_ptr to_wkb(GeometryType const& geom, wkbByteOrder byte_order )
{
    return std::move(detail::geometry_to_wkb(byte_order)(geom));
}

}}

#endif // MAPNIK_GEOMETRY_TO_WKB_HPP<|MERGE_RESOLUTION|>--- conflicted
+++ resolved
@@ -227,21 +227,13 @@
 
 struct geometry_to_wkb
 {
-<<<<<<< HEAD
+
     using result_type = wkb_buffer_ptr;
 
     geometry_to_wkb(wkbByteOrder byte_order)
         : byte_order_(byte_order) {}
 
     result_type operator() (geometry::geometry const& geom) const
-=======
-    if (paths.size() < 1)
-    {
-        return nullptr;
-    }
-
-    if (paths.size() == 1)
->>>>>>> 3270d42b
     {
         return util::apply_visitor(*this, geom);
     }
