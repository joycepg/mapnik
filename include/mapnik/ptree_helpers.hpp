--- conflicted
+++ resolved
@@ -29,439 +29,11 @@
 namespace mapnik {
 
 template <typename T>
-<<<<<<< HEAD
-inline boost::optional<T> fast_cast(std::string const& value);
-
-template <typename T>
-T get(boost::property_tree::ptree const& node, std::string const& name, bool is_attribute,
-      T const& default_value);
-template <typename T>
-T get(boost::property_tree::ptree const& node, std::string const& name, bool is_attribute);
-template <typename T>
-T get_value(boost::property_tree::ptree const& node, std::string const& name);
-template <typename T>
-boost::optional<T> get_optional(boost::property_tree::ptree const& node, std::string const& name,
-                                bool is_attribute);
-
-template <typename T>
-boost::optional<T> get_opt_attr( boost::property_tree::ptree const& node,
-                                 std::string const& name)
-{
-    return get_optional<T>( node, name, true);
-}
-
-template <typename T>
-boost::optional<T> get_opt_child( boost::property_tree::ptree const& node,
-                                  std::string const& name)
-{
-    return get_optional<T>( node, name, false);
-}
-
-template <typename T>
-T get_attr( boost::property_tree::ptree const& node, std::string const& name,
-            T const& default_value )
-{
-    return get<T>( node, name, true, default_value);
-}
-
-template <typename T>
-T get_attr( boost::property_tree::ptree const& node, std::string const& name )
-{
-    return get<T>( node, name, true );
-}
-
-
-template <typename charT, typename traits>
-std::basic_ostream<charT, traits> &
-operator << ( std::basic_ostream<charT, traits> & s, mapnik::color const& c )
-{
-    std::string hex_string( c.to_string() );
-    s << hex_string;
-    return s;
-}
-
-/** Helper for class bool */
-class boolean {
-public:
-    boolean() : b_(false) {}
-    boolean(bool b) : b_(b) {}
-    boolean(boolean const& b) : b_(b.b_) {}
-
-    operator bool() const
-    {
-        return b_;
-    }
-    boolean & operator = (boolean const& other)
-    {
-        b_ = other.b_;
-        return * this;
-    }
-    boolean & operator = (bool other)
-    {
-        b_ = other;
-        return * this;
-    }
-private:
-    bool b_;
-};
-
-/** Special stream input operator for boolean values */
-template <typename charT, typename traits>
-std::basic_istream<charT, traits> &
-operator >> ( std::basic_istream<charT, traits> & s, boolean & b )
-{
-    std::string word;
-    s >> word;
-    if ( s )
-    {
-        if ( word == "true" || word == "yes" || word == "on" ||
-             word == "1")
-        {
-            b = true;
-        }
-        else if ( word == "false" || word == "no" || word == "off" ||
-                  word == "0")
-        {
-            b = false;
-        }
-        else
-        {
-            s.setstate( std::ios::failbit );
-        }
-    }
-    return s;
-}
-
-template <typename charT, typename traits>
-std::basic_ostream<charT, traits> &
-operator << ( std::basic_ostream<charT, traits> & s, boolean const& b )
-{
-    s << ( b ? "true" : "false" );
-    return s;
-}
-
-template <typename T>
-=======
->>>>>>> 150de2aa
 void set_attr(boost::property_tree::ptree & pt, std::string const& name, T const& v)
 {
     pt.put("<xmlattr>." + name, v);
 }
 
-<<<<<<< HEAD
-
-class boolean;
-
-template <typename T>
-struct name_trait
-{
-    static std::string name()
-    {
-        return "<unknown>";
-    }
-    // missing name_trait for type ...
-    // if you get here you are probably using a new type
-    // in the XML file. Just add a name trait for the new
-    // type below.
-    BOOST_STATIC_ASSERT( sizeof(T) == 0 );
-};
-
-#define DEFINE_NAME_TRAIT( type, type_name )                  \
-    template <>                                                         \
-    struct name_trait<type>                                             \
-    {                                                                   \
-        static std::string name() { return std::string("type ") + type_name; } \
-    };
-
-
-DEFINE_NAME_TRAIT( double, "double")
-DEFINE_NAME_TRAIT( float, "float")
-DEFINE_NAME_TRAIT( unsigned, "unsigned")
-DEFINE_NAME_TRAIT( boolean, "boolean")
-DEFINE_NAME_TRAIT( int, "integer" )
-DEFINE_NAME_TRAIT( std::string, "string" )
-DEFINE_NAME_TRAIT( color, "color" )
-
-template <typename ENUM, int MAX>
-struct name_trait< mapnik::enumeration<ENUM, MAX> >
-{
-    typedef enumeration<ENUM, MAX> Enum;
-
-    static std::string name()
-    {
-        std::string value_list("one of [");
-        for (unsigned i = 0; i < Enum::MAX; ++i)
-        {
-            value_list += Enum::get_string( i );
-            if ( i + 1 < Enum::MAX ) value_list += ", ";
-        }
-        value_list += "]";
-
-        return value_list;
-    }
-};
-
-template <typename T>
-inline boost::optional<T> fast_cast(std::string const& value)
-{
-    try
-    {
-        return boost::lexical_cast<T>( value );
-    }
-    catch (boost::bad_lexical_cast const& ex)
-    {
-        return boost::optional<T>();
-    }
-
-}
-
-template <>
-inline boost::optional<int> fast_cast(std::string const& value)
-{
-    int result;
-    if (mapnik::conversions::string2int(value,result))
-        return boost::optional<int>(result);
-    return boost::optional<int>();
-}
-
-template <>
-inline boost::optional<double> fast_cast(std::string const& value)
-{
-    double result;
-    if (mapnik::conversions::string2double(value,result))
-        return boost::optional<double>(result);
-    return boost::optional<double>();
-}
-
-template <>
-inline boost::optional<float> fast_cast(std::string const& value)
-{
-    float result;
-    if (mapnik::conversions::string2float(value,result))
-        return boost::optional<float>(result);
-    return boost::optional<float>();
-}
-
-template <typename T>
-T get(boost::property_tree::ptree const& node,
-      std::string const& name,
-      bool is_attribute,
-      T const& default_value)
-{
-    boost::optional<std::string> str;
-    if (is_attribute)
-    {
-        str = node.get_optional<std::string>( std::string("<xmlattr>.") + name );
-    }
-    else
-    {
-        str = node.get_optional<std::string>(name + ".<xmltext>");
-    }
-
-    if ( str )
-    {
-        boost::optional<T> result = fast_cast<T>(*str);
-        if (result)
-        {
-            return *result;
-        }
-        else
-        {
-            throw config_error(std::string("Failed to parse ") +
-                               (is_attribute ? "attribute" : "child node") + " '" +
-                               name + "'. Expected " + name_trait<T>::name() +
-                               " but got '" + *str + "'");
-        }
-    }
-    else
-    {
-        return default_value;
-    }
-}
-
-template <>
-inline color get(boost::property_tree::ptree const& node,
-                 std::string const& name,
-                 bool is_attribute,
-                 color const& default_value)
-{
-    boost::optional<std::string> str;
-    if (is_attribute)
-    {
-        str = node.get_optional<std::string>( std::string("<xmlattr>.") + name );
-    }
-    else
-    {
-        str = node.get_optional<std::string>(name + ".<xmltext>");
-    }
-
-    if ( str )
-    {
-        try
-        {
-            return mapnik::color_factory::from_string((*str).c_str());
-        }
-        catch (...)
-        {
-            throw config_error(std::string("Failed to parse ") +
-                               (is_attribute ? "attribute" : "child node") + " '" +
-                               name + "'. Expected " + name_trait<color>::name() +
-                               " but got '" + *str + "'");
-        }
-    }
-    else
-    {
-        return default_value;
-    }
-}
-
-template <typename T>
-T get(boost::property_tree::ptree const& node, std::string const& name, bool is_attribute)
-{
-    boost::optional<std::string> str;
-    if (is_attribute)
-    {
-        str = node.get_optional<std::string>( std::string("<xmlattr>.") + name);
-    }
-    else
-    {
-        str = node.get_optional<std::string>(name + ".<xmltext>");
-    }
-
-    if ( ! str )
-    {
-        throw config_error(std::string("Required ") +
-                           (is_attribute ? "attribute " : "child node ") +
-                           "'" + name + "' is missing");
-    }
-    boost::optional<T> result = fast_cast<T>(*str);
-    if (result)
-    {
-        return *result;
-    }
-    else
-    {
-        throw config_error(std::string("Failed to parse ") +
-                           (is_attribute ? "attribute" : "child node") + " '" +
-                           name + "'. Expected " + name_trait<T>::name() +
-                           " but got '" + *str + "'");
-    }
-}
-
-template <typename T>
-T get_value(boost::property_tree::ptree const& node, std::string const& name)
-{
-    try
-    {
-        /* NOTE: get_child works as long as there is only one child with that name.
-           If this function is used this used this condition must always be satisfied.
-        */
-        return node.get_child("<xmltext>").get_value<T>();
-    }
-    catch (boost::property_tree::ptree_bad_path)
-    {
-        /* If the XML parser did not find any non-empty data element the is no
-           <xmltext> node. But we don't want to fail here but simply return a
-           default constructed value of the requested type.
-        */
-        return T();
-    }
-    catch (...)
-    {
-        throw config_error(std::string("Failed to parse ") +
-                           name + ". Expected " + name_trait<T>::name() +
-                           " but got '" + node.data() + "'");
-    }
-}
-
-template <typename T>
-boost::optional<T> get_optional(boost::property_tree::ptree const& node,
-                                                 std::string const& name,
-                                                 bool is_attribute)
-{
-    boost::optional<std::string> str;
-    if (is_attribute)
-    {
-        str = node.get_optional<std::string>( std::string("<xmlattr>.") + name);
-    }
-    else
-    {
-        str = node.get_optional<std::string>(name + ".<xmltext>");
-    }
-
-    boost::optional<T> result;
-    if ( str )
-    {
-        result = fast_cast<T>(*str);
-        if (!result)
-        {
-            throw config_error(std::string("Failed to parse ") +
-                               (is_attribute ? "attribute" : "child node") + " '" +
-                               name + "'. Expected " + name_trait<T>::name() +
-                               " but got '" + *str + "'");
-        }
-    }
-
-    return result;
-}
-
-template <>
-inline boost::optional<std::string> get_optional(boost::property_tree::ptree const& node,
-                                                 std::string const& name,
-                                                 bool is_attribute)
-{
-    if (is_attribute)
-    {
-        return node.get_optional<std::string>( std::string("<xmlattr>.") + name);
-    }
-    else
-    {
-        return node.get_optional<std::string>(name + ".<xmltext>");
-    }
-}
-
-template <>
-inline boost::optional<color> get_optional(boost::property_tree::ptree const& node,
-                                                 std::string const& name,
-                                                 bool is_attribute)
-{
-    boost::optional<std::string> str;
-    if (is_attribute)
-    {
-        str = node.get_optional<std::string>( std::string("<xmlattr>.") + name);
-    }
-    else
-    {
-        str = node.get_optional<std::string>(name + ".<xmltext>");
-    }
-
-    boost::optional<color> result;
-    if ( str )
-    {
-        try
-        {
-            result = mapnik::color_factory::from_string((*str).c_str());
-        }
-        catch (...)
-        {
-            throw config_error(std::string("Failed to parse ") +
-                               (is_attribute ? "attribute" : "child node") + " '" +
-                               name + "'. Expected " + name_trait<color>::name() +
-                               " but got '" + *str + "'");
-        }
-    }
-
-    return result;
-}
-
-static inline bool has_child(boost::property_tree::ptree const& node, std::string const& name)
-{
-    boost::optional<std::string> str = node.get_optional<std::string>(name);
-    return str;
-}
-
-=======
->>>>>>> 150de2aa
 } // end of namespace mapnik
 
 #endif // MAPNIK_PTREE_HELPERS_HPP